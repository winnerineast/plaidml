--- conflicted
+++ resolved
@@ -253,8 +253,7 @@
 // CHECK: stripe.parallel_for ("x0":10, "x1":10, "x2":1)
 // CHECK: stripe.load
 // CHECK: stripe.store
-<<<<<<< HEAD
-// CHECK: contraction = unit
+// CHECK: contraction
 
 // -----
 
@@ -268,7 +267,4 @@
 // CHECK: stripe.refine %arg1(%i0, %i1, %i2) : !int_3
 // CHECK: "stripe.load_index"(%i0) : (!aff) -> !int
 // CHECK: stripe.store %0, %1 : !int_3
-// CHECK: eltwise_index
-=======
-// CHECK: contraction
->>>>>>> 6a9f668e
+// CHECK: eltwise_index