<<<<<<< HEAD
// RUN: pmlc-opt -tile-legalize-to-stripe -cse -split-input-file %s | FileCheck %s --dump-input-on-failure
=======
// RUN: pmlc-opt -tile-legalize-to-stripe -canonicalize -cse -split-input-file %s | FileCheck %s --dump-input-on-failure
>>>>>>> 590f7fc4

func @eltwise_add(
  %arg0: tensor<10x20x!eltwise.fp32>, 
  %arg1: tensor<10x20x!eltwise.fp32>
) -> tensor<10x20x!eltwise.fp32> {
  %0 = "eltwise.add"(%arg1, %arg0) {type = !eltwise.fp32} : (
    tensor<10x20x!eltwise.fp32>, 
    tensor<10x20x!eltwise.fp32>
  ) -> tensor<10x20x!eltwise.fp32>
  return %0 : tensor<10x20x!eltwise.fp32>
}

// CHECK-LABEL: func @eltwise_add(
// CHECK-SAME: %arg0: !fp32_2 {stripe.layout = !stripe<"tensor !eltwise.fp32(addr[10:20], addr[20:1])">, stripe.name = "_X0"}
// CHECK-SAME: %arg1: !fp32_2 {stripe.layout = !stripe<"tensor !eltwise.fp32(addr[10:20], addr[20:1])">, stripe.name = "_X1"}
// CHECK-SAME: %arg2: !fp32_2 {stripe.layout = !stripe<"tensor !eltwise.fp32(addr[10:20], addr[20:1])">, stripe.name = "_X2"}
// CHECK-NEXT: attributes  {inputs = 2 : i32, outputs = 1 : i32, stripe_attrs = {program = unit}} {
// CHECK-NEXT:   stripe.parallel_for () {
// CHECK-NEXT:     stripe.parallel_for ("i0":10, "i1":20) {
// CHECK-NEXT:     ^bb0(%i0: !aff, %i1: !aff):
// CHECK-DAG:        %[[OUT:.*]] = stripe.refine %arg2(%i0, %i1) : !fp32_2
// CHECK-DAG:        %[[IN1:.*]] = stripe.refine %arg0(%i0, %i1) : !fp32_2 {stripe_attrs = {eltwise_add = unit}}
// CHECK-DAG:        %[[IN2:.*]] = stripe.refine %arg1(%i0, %i1) : !fp32_2 {stripe_attrs = {eltwise_add = unit}}
// CHECK-DAG:        %[[LOAD1:.*]] = stripe.load %[[IN1]] : !fp32_2
// CHECK-DAG:        %[[LOAD2:.*]] = stripe.load %[[IN2]] : !fp32_2
// CHECK-DAG:        %[[ADD:.*]] = "eltwise.add"(%[[LOAD2]], %[[LOAD1]]) {type = !eltwise.fp32} : (!fp32, !fp32) -> !fp32
// CHECK-DAG:        stripe.store %[[OUT]], %[[ADD]] : !fp32_2
// CHECK-NEXT:       stripe.terminate
// CHECK-NEXT:     } {stripe_attrs = {eltwise = unit, eltwise_add = unit, kernel = unit}}
// CHECK-NEXT:     stripe.terminate
// CHECK-NEXT:   } {name = "main", stripe_attrs = {main = unit}}
// CHECK-NEXT:   stripe.terminate
// CHECK-NEXT: }

// -----

func @dot(%arg0: tensor<1x784x!eltwise.fp32>, %arg1: tensor<784x512x!eltwise.fp32>) -> tensor<1x512x!eltwise.fp32> {
  %0 = "tile.const_dim"() {value = 512 : i64} : () -> index
  %1 = "tile.const_dim"() {value = 1 : i64} : () -> index
  %2 = "tile.domain"() ( {
  ^bb0(%arg2: index, %arg3: index, %arg4: index):
    %3 = "tile.src_idx_map"(%arg0, %arg3, %arg2) : (tensor<1x784x!eltwise.fp32>, index, index) -> !tile.imap
    %4 = "tile.src_idx_map"(%arg1, %arg2, %arg4) : (tensor<784x512x!eltwise.fp32>, index, index) -> !tile.imap
    %5 = "tile.sink_idx_map"(%arg3, %arg4) : (index, index) -> !tile.imap
    %6 = "tile.size_map"(%1, %0) : (index, index) -> !tile.smap
    "tile.+(x*y)"(%6, %3, %4, %5) : (!tile.smap, !tile.imap, !tile.imap, !tile.imap) -> ()
  }) : () -> tensor<1x512x!eltwise.fp32>
  return %2 : tensor<1x512x!eltwise.fp32>
}

// CHECK-LABEL: func @dot
// CHECK-SAME: %arg0: !fp32_2 {stripe.layout = !stripe<"tensor !eltwise.fp32(addr[1:784], addr[784:1])">, stripe.name = "_X0"}
// CHECK-SAME: %arg1: !fp32_2 {stripe.layout = !stripe<"tensor !eltwise.fp32(addr[784:512], addr[512:1])">, stripe.name = "_X1"}
// CHECK-SAME: %arg2: !fp32_2 {stripe.layout = !stripe<"tensor !eltwise.fp32(addr[1:512], addr[512:1])">, stripe.name = "_X2"}
// CHECK-NEXT: attributes  {inputs = 2 : i32, outputs = 1 : i32, stripe_attrs = {program = unit}} {
// CHECK-NEXT:   stripe.parallel_for () {
// CHECK-NEXT:     stripe.parallel_for ("x0":784, "x1":1, "x2":512) {
// CHECK-NEXT:     ^bb0(%x0: !aff, %x1: !aff, %x2: !aff):
// CHECK-DAG:        %[[OUT:.*]] = stripe.refine %arg2(%x1, %x2) : !fp32_2
// CHECK-DAG:        %[[IN1:.*]] = stripe.refine %arg0(%x1, %x0) : !fp32_2 {stripe_attrs = {contraction = unit}}
// CHECK-DAG:        %[[IN2:.*]] = stripe.refine %arg1(%x0, %x2) : !fp32_2 {stripe_attrs = {contraction = unit}}
// CHECK-DAG:        %[[LOAD1:.*]] = stripe.load %[[IN1]] : !fp32_2
// CHECK-DAG:        %[[LOAD2:.*]] = stripe.load %[[IN2]] : !fp32_2
// CHECK-DAG:        %[[MUL:.*]] = "eltwise.mul"(%[[LOAD1]], %[[LOAD2]]) {type = !eltwise.fp32} : (!fp32, !fp32) -> !fp32
// CHECK-DAG:        stripe.aggregate "add" %[[OUT]] %[[MUL]] : !fp32_2
// CHECK-NEXT:       stripe.terminate
// CHECK-NEXT:     } {stripe_attrs = {agg_op_add = unit, combo_op_mul = unit, contraction = unit, kernel = unit}}
// CHECK-NEXT:     stripe.terminate
// CHECK-NEXT:   } {name = "main", stripe_attrs = {main = unit}}
// CHECK-NEXT:   stripe.terminate
// CHECK-NEXT: }

// -----

func @double_dot(
  %arg0: tensor<10x20x!eltwise.fp32>,
  %arg1: tensor<20x30x!eltwise.fp32>,
  %arg2: tensor<30x40x!eltwise.fp32>
) -> tensor<10x40x!eltwise.fp32> {
  %0 = "tile.const_dim"() {value = 30 : i64} : () -> index
  %1 = "tile.const_dim"() {value = 10 : i64} : () -> index
  %2 = "tile.const_dim"() {value = 40 : i64} : () -> index
  %3 = "tile.domain"() ( {
  ^bb0(%arg3: index, %arg4: index, %arg5: index):
    %5 = "tile.src_idx_map"(%arg0, %arg4, %arg3) : (tensor<10x20x!eltwise.fp32>, index, index) -> !tile.imap
    %6 = "tile.src_idx_map"(%arg1, %arg3, %arg5) : (tensor<20x30x!eltwise.fp32>, index, index) -> !tile.imap
    %7 = "tile.sink_idx_map"(%arg4, %arg5) : (index, index) -> !tile.imap
    %8 = "tile.size_map"(%1, %0) : (index, index) -> !tile.smap
    "tile.+(x*y)"(%8, %5, %6, %7) : (!tile.smap, !tile.imap, !tile.imap, !tile.imap) -> ()
  }) : () -> tensor<10x30x!eltwise.fp32>
  %4 = "tile.domain"() ( {
  ^bb0(%arg3: index, %arg4: index, %arg5: index):
    %5 = "tile.src_idx_map"(%3, %arg4, %arg3) : (tensor<10x30x!eltwise.fp32>, index, index) -> !tile.imap
    %6 = "tile.src_idx_map"(%arg2, %arg3, %arg5) : (tensor<30x40x!eltwise.fp32>, index, index) -> !tile.imap
    %7 = "tile.sink_idx_map"(%arg4, %arg5) : (index, index) -> !tile.imap
    %8 = "tile.size_map"(%1, %2) : (index, index) -> !tile.smap
    "tile.+(x*y)"(%8, %5, %6, %7) : (!tile.smap, !tile.imap, !tile.imap, !tile.imap) -> ()
  }) : () -> tensor<10x40x!eltwise.fp32>
  return %4 : tensor<10x40x!eltwise.fp32>
}

// CHECK-LABEL: func @double_dot
// CHECK-SAME: %arg0: !fp32_2 {stripe.layout = !stripe<"tensor !eltwise.fp32(addr[10:20], addr[20:1])">, stripe.name = "_X0"}
// CHECK-SAME: %arg1: !fp32_2 {stripe.layout = !stripe<"tensor !eltwise.fp32(addr[20:30], addr[30:1])">, stripe.name = "_X1"}
// CHECK-SAME: %arg2: !fp32_2 {stripe.layout = !stripe<"tensor !eltwise.fp32(addr[30:40], addr[40:1])">, stripe.name = "_X2"}
// CHECK-SAME: %arg3: !fp32_2 {stripe.layout = !stripe<"tensor !eltwise.fp32(addr[10:40], addr[40:1])">, stripe.name = "_X3"}
// CHECK-NEXT: attributes  {inputs = 3 : i32, outputs = 1 : i32, stripe_attrs = {program = unit}} {
// CHECK-NEXT:   stripe.parallel_for () {
// CHECK-NEXT:     %0 = stripe.alloc {layout = !stripe<"tensor !eltwise.fp32(addr[10:30], addr[30:1])">}
// CHECK-NEXT:     stripe.parallel_for ("x0":20, "x1":10, "x2":30) {
// CHECK-NEXT:     ^bb0(%x0: !aff, %x1: !aff, %x2: !aff):
// CHECK-DAG:        %[[OUT:.*]] = stripe.refine %0(%x1, %x2) : !fp32_2
// CHECK-DAG:        %[[IN1:.*]] = stripe.refine %arg0(%x1, %x0) : !fp32_2 {stripe_attrs = {contraction = unit}}
// CHECK-DAG:        %[[IN2:.*]] = stripe.refine %arg1(%x0, %x2) : !fp32_2 {stripe_attrs = {contraction = unit}}
// CHECK-DAG:        %[[LOAD1:.*]] = stripe.load %[[IN1]] : !fp32_2
// CHECK-DAG:        %[[LOAD2:.*]] = stripe.load %[[IN2]] : !fp32_2
// CHECK-DAG:        %[[MUL:.*]] = "eltwise.mul"(%[[LOAD1]], %[[LOAD2]]) {type = !eltwise.fp32} : (!fp32, !fp32) -> !fp32
// CHECK-DAG:        stripe.aggregate "add" %[[OUT]] %[[MUL]] : !fp32_2
// CHECK-NEXT:       stripe.terminate
// CHECK-NEXT:     } {stripe_attrs = {agg_op_add = unit, combo_op_mul = unit, contraction = unit, kernel = unit}}
// CHECK-NEXT:     stripe.parallel_for ("x0":30, "x1":10, "x2":40) {
// CHECK-NEXT:     ^bb0(%x0: !aff, %x1: !aff, %x2: !aff):
// CHECK-DAG:        %[[OUT:.*]] = stripe.refine %arg3(%x1, %x2) : !fp32_2
// CHECK-DAG:        %[[IN1:.*]] = stripe.refine %0(%x1, %x0) : !fp32_2 {stripe_attrs = {contraction = unit}}
// CHECK-DAG:        %[[IN2:.*]] = stripe.refine %arg2(%x0, %x2) : !fp32_2 {stripe_attrs = {contraction = unit}}
// CHECK-DAG:        %[[LOAD1:.*]] = stripe.load %[[IN1]] : !fp32_2
// CHECK-DAG:        %[[LOAD2:.*]] = stripe.load %[[IN2]] : !fp32_2
// CHECK-DAG:        %[[MUL:.*]] = "eltwise.mul"(%[[LOAD1]], %[[LOAD2]]) {type = !eltwise.fp32} : (!fp32, !fp32) -> !fp32
// CHECK-DAG:        stripe.aggregate "add" %[[OUT]] %[[MUL]] : !fp32_2
// CHECK-NEXT:       stripe.terminate
// CHECK-NEXT:     } {stripe_attrs = {agg_op_add = unit, combo_op_mul = unit, contraction = unit, kernel = unit}}
// CHECK-NEXT:     stripe.terminate
// CHECK-NEXT:   } {name = "main", stripe_attrs = {main = unit}}
// CHECK-NEXT:   stripe.terminate
// CHECK-NEXT: }

// -----

!fp32 = type tensor<!eltwise.fp32>
!t_10x20xfp32 = type tensor<10x20x!eltwise.fp32>
!t_10x20xbool = type tensor<10x20x!eltwise.bool>

func @relu(%arg0: !t_10x20xfp32) -> !t_10x20xfp32 {
  %0 = "eltwise.sconst"() {value = 0.0 : f32} : () -> !fp32
  %1 = "eltwise.cmp_lt"(%arg0, %0) {type = !eltwise.fp32} : (!t_10x20xfp32, !fp32) -> !t_10x20xbool
  %2 = "eltwise.select"(%1, %0, %arg0) {type = !eltwise.fp32} : (!t_10x20xbool, !fp32, !t_10x20xfp32) -> !t_10x20xfp32
  return %2 : !t_10x20xfp32
}

// CHECK-LABEL: func @relu
// CHECK-SAME: %arg0: !fp32_2 {stripe.layout = !stripe<"tensor !eltwise.fp32(addr[10:20], addr[20:1])">, stripe.name = "_X0"}
// CHECK-SAME: %arg1: !fp32_2 {stripe.layout = !stripe<"tensor !eltwise.fp32(addr[10:20], addr[20:1])">, stripe.name = "_X1"})
// CHECK-NEXT: attributes  {inputs = 1 : i32, outputs = 1 : i32, stripe_attrs = {program = unit}} {
// CHECK-NEXT:   %[[CST:.*]] = "eltwise.sconst"() {value = 0.000000e+00 : f32} : () -> !fp32
// CHECK-NEXT:   stripe.parallel_for ()
// CHECK-NEXT:     %0 = stripe.alloc {layout = !stripe<"tensor !eltwise.bool(addr[10:20], addr[20:1])">}
// CHECK-NEXT:     stripe.parallel_for ("i0":10, "i1":20) {
// CHECK-NEXT:     ^bb0(%i0: !aff, %i1: !aff):
// CHECK-DAG:        %[[OUT:.*]] = stripe.refine %0(%i0, %i1) : !bool_2
// CHECK-DAG:        %[[IN:.*]] = stripe.refine %arg0(%i0, %i1) : !fp32_2 {stripe_attrs = {eltwise_cmp_lt = unit}}
// CHECK-DAG:        %[[LOAD:.*]] = stripe.load %[[IN]] : !fp32_2
// CHECK-DAG:        %[[CMP:.*]] = "eltwise.cmp_lt"(%[[LOAD]], %[[CST]]) {type = !eltwise.bool} : (!fp32, !fp32) -> !bool
// CHECK-DAG:        stripe.store %[[OUT]], %[[CMP]] : !bool_2
// CHECK-NEXT:       stripe.terminate
// CHECK-NEXT:     } {stripe_attrs = {eltwise = unit, eltwise_cmp_lt = unit, kernel = unit}}
// CHECK-NEXT:     stripe.parallel_for ("i0":10, "i1":20) {
// CHECK-NEXT:     ^bb0(%i0: !aff, %i1: !aff):
// CHECK-DAG:        %[[OUT:.*]] = stripe.refine %arg1(%i0, %i1) : !fp32_2
// CHECK-DAG:        %[[IN1:.*]] = stripe.refine %0(%i0, %i1) : !bool_2 {stripe_attrs = {eltwise_select = unit}}
// CHECK-DAG:        %[[IN2:.*]] = stripe.refine %arg0(%i0, %i1) : !fp32_2 {stripe_attrs = {eltwise_select = unit}}
// CHECK-DAG:        %[[LOAD1:.*]] = stripe.load %[[IN1]] : !bool_2
// CHECK-DAG:        %[[LOAD2:.*]] = stripe.load %[[IN2]] : !fp32_2
// CHECK-DAG:        %[[SELECT:.*]] = "eltwise.select"(%[[LOAD1]], %[[CST]], %[[LOAD2]]) {type = !eltwise.fp32} : (!bool, !fp32, !fp32) -> !fp32
// CHECK-DAG:        stripe.store %[[OUT]], %[[SELECT]] : !fp32_2
// CHECK-NEXT:       stripe.terminate
// CHECK-NEXT:     } {stripe_attrs = {eltwise = unit, eltwise_select = unit, kernel = unit}}
// CHECK-NEXT:     stripe.terminate
// CHECK-NEXT:   } {name = "main", stripe_attrs = {main = unit}}
// CHECK-NEXT:   stripe.terminate
// CHECK-NEXT: }

// -----

func @reshape(%arg0: tensor<10x20x!eltwise.fp32>) -> tensor<5x5x20x!eltwise.fp32> {
  %c5 = "eltwise.sconst"() {value = 5 : i64} : () -> index
  %c20 = "eltwise.sconst"() {value = 20 : i64} : () -> index
  %1 = "tile.reshape"(%arg0, %c5, %c5, %c20) : (tensor<10x20x!eltwise.fp32>, index, index, index) -> tensor<5x5x20x!eltwise.fp32>
  return %1 : tensor<5x5x20x!eltwise.fp32>
}

// CHECK-LABEL: func @reshape
// CHECK-SAME: %arg0: !fp32_2 {stripe.layout = !stripe<"tensor !eltwise.fp32(addr[10:20], addr[20:1])">, stripe.name = "_X0"}
// CHECK-SAME: %arg1: !fp32_3 {stripe.layout = !stripe<"tensor !eltwise.fp32(addr[5:100], addr[5:20], addr[20:1])">, stripe.name = "_X1"}
// CHECK-NEXT: attributes  {inputs = 1 : i32, outputs = 1 : i32, stripe_attrs = {program = unit}} {
// CHECK-NEXT:   stripe.parallel_for () {
// CHECK:          "stripe.reshape"(%arg1, %arg0) : (!fp32_3, !fp32_2) -> ()
// CHECK-NEXT:     stripe.terminate
// CHECK-NEXT:   } {name = "main", stripe_attrs = {main = unit}}
// CHECK-NEXT:   stripe.terminate
// CHECK-NEXT: }

// -----

func @csum(%arg0: tensor<10x!eltwise.fp32>) -> tensor<10x!eltwise.fp32> {
  %0 = "tile.const_dim"() {value = 10 : i64} : () -> index
  %1 = "tile.domain"() ( {
  ^bb0(%arg1: index, %arg2: index):	// no predecessors
    %2 = "tile.src_idx_map"(%arg0, %arg1) : (tensor<10x!eltwise.fp32>, index) -> !tile.imap
    %3 = "tile.sink_idx_map"(%arg2) : (index) -> !tile.imap
    %4 = "tile.size_map"(%0) : (index) -> !tile.smap
    %5 = "tile.affine_sub"(%arg2, %arg1) : (index, index) -> index
    "tile.constraint"(%5, %0) ( {
      "tile.+(x)"(%4, %2, %3) : (!tile.smap, !tile.imap, !tile.imap) -> ()
    }) : (index, index) -> ()
  }) : () -> tensor<10x!eltwise.fp32>
  return %1 : tensor<10x!eltwise.fp32>
}

// CHECK-LABEL: func @csum
// CHECK:      %[[REF1:.*]] = stripe.refine %arg1(%[[x1:.*]])
// CHECK-DAG:  %[[REF2:.*]] = stripe.refine %arg0(%[[x0:.*]])
// CHECK-DAG:  %[[AFF1:.*]] = stripe.affine_poly (%[[x0]], %[[x1]]) [-1, 1], 0
// CHECK-DAG:  stripe.constraint %[[AFF1]] {
// CHECK-NEXT:   %[[LOAD:.*]] = stripe.load %[[REF2]]
// CHECK-NEXT:   stripe.aggregate "add" %[[REF1]] %[[LOAD]]
// CHECK-NEXT:   stripe.terminate
// CHECK-NEXT: }
// CHECK-NEXT: stripe.terminate

// -----

func @use_default(%arg0: tensor<1x10x10x!eltwise.fp32>, %arg1: tensor<1x7x10x10x!eltwise.fp32>) -> tensor<1x7x10x10x!eltwise.fp32> {
  %c3 = "tile.const_dim"() {value = 3 : i64} : () -> index
  %c10 = "tile.const_dim"() {value = 10 : i64} : () -> index
  %c7 = "tile.const_dim"() {value = 7 : i64} : () -> index
  %c1 = "tile.const_dim"() {value = 1 : i64} : () -> index
  %4 = "tile.domain"() ( {
  ^bb0(%arg2: index, %arg3: index, %arg4: index):	// no predecessors
    %5 = "tile.src_idx_map"(%arg0, %arg4, %arg3, %arg2) : (tensor<1x10x10x!eltwise.fp32>, index, index, index) -> !tile.imap
    %6 = "tile.sink_idx_map"(%arg4, %c3, %arg3, %arg2) : (index, index, index, index) -> !tile.imap
    %7 = "tile.size_map"(%c1, %c7, %c10, %c10) : (index, index, index, index) -> !tile.smap
    "tile.=(x)"(%7, %5, %6, %arg1) : (!tile.smap, !tile.imap, !tile.imap, tensor<1x7x10x10x!eltwise.fp32>) -> ()
  }) : () -> tensor<1x7x10x10x!eltwise.fp32>
  return %4 : tensor<1x7x10x10x!eltwise.fp32>
}

// CHECK-LABEL: func @use_default
// CHECK: stripe.parallel_for ("i0":1, "i1":7, "i2":10, "i3":10)
// CHECK: stripe.load
// CHECK: stripe.store
// CHECK: copy = unit
// CHECK: stripe.parallel_for ("x0":10, "x1":10, "x2":1)
// CHECK: stripe.load
// CHECK: stripe.store
// CHECK: contraction = unit<|MERGE_RESOLUTION|>--- conflicted
+++ resolved
@@ -1,8 +1,4 @@
-<<<<<<< HEAD
-// RUN: pmlc-opt -tile-legalize-to-stripe -cse -split-input-file %s | FileCheck %s --dump-input-on-failure
-=======
 // RUN: pmlc-opt -tile-legalize-to-stripe -canonicalize -cse -split-input-file %s | FileCheck %s --dump-input-on-failure
->>>>>>> 590f7fc4
 
 func @eltwise_add(
   %arg0: tensor<10x20x!eltwise.fp32>, 
