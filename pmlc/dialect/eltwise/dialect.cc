--- conflicted
+++ resolved
@@ -29,7 +29,6 @@
 
   /// Get a special name to use when printing the given operation. The desired
   /// name should be streamed into 'os'.
-<<<<<<< HEAD
   void getOpResultName(Operation* op, llvm::raw_ostream& os) const final {  // NOLINT
     if (auto attr = op->getAttrOfType<mlir::StringAttr>("scalar_name")) {
       auto str = attr.getValue();
@@ -38,11 +37,6 @@
       } else {
         os << "s_" << str.substr(1);
       }
-=======
-  void getOpResultName(Operation* op, llvm::raw_ostream& os) const final {
-    if (auto attr = op->getAttrOfType<mlir::StringAttr>("scalar_name")) {
-      os << "s_" << attr.getValue().substr(1);
->>>>>>> 4d9b1cc1
     } else if (auto const_op = llvm::dyn_cast<ScalarConstantOp>(op)) {
       if (auto attr = const_op.value().dyn_cast<IntegerAttr>()) {
         os << 'c' << attr.getValue();
