--- conflicted
+++ resolved
@@ -114,14 +114,10 @@
     return rankedType;
   }
   SmallVector<int64_t, 0> shape;
-<<<<<<< HEAD
-  if (type.isa<IndexType>() || type.isa<ScalarType>()) {
-=======
   if (type.isa<IndexType>()) {
     return RankedTensorType::get(shape, ScalarType::get(type.getContext(), DataType::INTX));
   }
   if (type.isa<ScalarType>()) {
->>>>>>> 6a4ef9a4
     return RankedTensorType::get(shape, type);
   }
   throw std::runtime_error(llvm::formatv("Unsupported elementType for tensor: {0}", debugString(type)).str());
