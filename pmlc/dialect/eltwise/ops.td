// Copyright 2019, Intel Corporation
#ifndef __PML_ELTWISE_OPS__
#define __PML_ELTWISE_OPS__

#ifndef __PML_UTIL_INTERFACES__
include "pmlc/util/interfaces.td"
#endif

#ifndef __PML_ELTWISE_INTERFACES__
include "pmlc/dialect/eltwise/interfaces.td"
#endif

#ifndef __PML_ELTWISE_PREDICATES__
include "pmlc/dialect/eltwise/predicates.td"
#endif

def EltwiseDialect : Dialect {
  let name = "eltwise";
  let cppNamespace = "pmlc::dialect::eltwise";
}

class EltwiseBuilderImpl {
  code EltwiseBuilderImpl_create = [{
    static Operation* create(OpBuilder* builder, Location loc, Type type, ArrayRef<Value*> operands) {
      OperationState state(loc, getOperationName());
      state.addOperands(operands);
      state.addAttribute("type", TypeAttr::get(type));
      state.addTypes(getResultType(operands));
      return builder->createOperation(state);
    }
  }];
}

class EltwiseOp<string mnemonic, list<OpTrait> traits = [NoSideEffect]> :
    Op<EltwiseDialect, mnemonic, !listconcat(traits, [EltwiseOpInterface, GenericBuilderInterface])>,
    EltwiseBuilderImpl;

def ScalarConstantOp :
    Op<EltwiseDialect, "sconst", [NoSideEffect]>,
    HasFolder {
  let summary = "constant";
  let arguments = (ins AnyAttr:$value);
  let results = (outs AnyScalar:$result);

  let builders = [OpBuilder<
    "Builder* builder, OperationState& result, Type type, double value", [{
      result.addAttribute("value", builder->getF64FloatAttr(value));
<<<<<<< HEAD
      result.addTypes(type);
=======
      result.addTypes(RankedTensorType::get({}, type));
>>>>>>> 6a4ef9a4
    }]
  >, OpBuilder<
    "Builder* builder, OperationState& result, Type type, int64_t value", [{
      result.addAttribute("value", builder->getI64IntegerAttr(value));
      result.addTypes(type);
    }]
  >];

  let extraClassDeclaration = [{
    Attribute getValue() { return getAttr("value"); }
    IntegerAttr getIntAttr() { return getAttrOfType<IntegerAttr>("value"); }
    FloatAttr getFloatAttr() { return getAttrOfType<FloatAttr>("value"); }
  }];
}

class UnaryOp<string mnemonic, list<OpTrait> traits = [NoSideEffect]> :
    EltwiseOp<mnemonic, traits>,
    HasCanonicalizer {
  let arguments = (ins EltwiseAny:$in, TypeAttr:$type);
  let results = (outs EltwiseAny:$result);

  let builders = [OpBuilder<
    "Builder* builder, OperationState& result, ScalarType type, ArrayRef<Value*> operands", [{
      result.addOperands(operands);
      result.addAttribute("type", TypeAttr::get(type));
      result.addTypes(getResultType(operands));
    }]
  >];

  let extraClassDeclaration = [{
    static Type getResultType(ArrayRef<Value*> operands) {
      return ComputeResultType(operands);
    }
  }] # EltwiseBuilderImpl_create;
}

class BinaryOp<string mnemonic, list<OpTrait> traits = [NoSideEffect]> :
    EltwiseOp<mnemonic, traits>,
    HasCanonicalizer { 
  let arguments = (ins EltwiseAny:$lhs, EltwiseAny:$rhs, TypeAttr:$type);
  let results = (outs EltwiseAny:$result);

  let builders = [OpBuilder<
    "Builder* builder, OperationState& result, ScalarType type, ArrayRef<Value*> operands", [{
      result.addOperands(operands);
      result.addAttribute("type", TypeAttr::get(type));
      result.addTypes(getResultType(operands));
    }]
  >];

  let extraClassDeclaration = [{
    static Type getResultType(ArrayRef<Value*> operands) {
      return ComputeResultType(operands);
    }
  }] # EltwiseBuilderImpl_create;
}

def CastOp : EltwiseOp<"cast">, HasCanonicalizer {
  let summary = "cast operation";
  let arguments = (ins EltwiseAny:$tensor);
  let results = (outs EltwiseAny:$result);

  let extraClassDeclaration = [{
    static Type getResultType(ArrayRef<Value*> operands);
    static Operation* create(OpBuilder* builder, Location loc, Type type, ArrayRef<Value*> operands);
  }];
}

class CompareOp<string mnemonic, list<OpTrait> traits = [NoSideEffect]> :
    EltwiseOp<mnemonic, traits>,
    HasCanonicalizer {
  let arguments = (ins EltwiseAny:$lhs, EltwiseAny:$rhs, TypeAttr:$type);
  let results = (outs EltwiseBool:$result);

  let builders = [OpBuilder<
    "Builder* builder, OperationState& result, ScalarType type, ArrayRef<Value*> operands", [{
      result.addOperands(operands);
      result.addAttribute("type", TypeAttr::get(type));
      result.addTypes(getResultType(operands));
    }]
  >];

  let extraClassDeclaration = [{
    static Type getResultType(ArrayRef<Value*> operands) {
      return ComputeResultType(operands, DataType::BOOLEAN);
    }
  }] # EltwiseBuilderImpl_create;
}

class UnaryIntOp<string mnemonic, list<OpTrait> traits = [NoSideEffect]> :
    UnaryOp<mnemonic, traits>,
    Arguments<(ins EltwiseInteger:$in, TypeAttr:$type)>,
    Results<(outs EltwiseInteger:$result)>;

class UnaryFloatOp<string mnemonic, list<OpTrait> traits = [NoSideEffect]> :
    UnaryOp<mnemonic, traits>,
    Arguments<(ins EltwiseFloat:$in, TypeAttr:$type)>,
    Results<(outs EltwiseFloat:$result)>;

class BinaryIntOp<string mnemonic, list<OpTrait> traits = [NoSideEffect]> :
    BinaryOp<mnemonic, traits>,
    Arguments<(ins EltwiseInteger:$lhs, EltwiseInteger:$rhs, TypeAttr:$type)>,
    Results<(outs EltwiseInteger:$result)>;

def AbsOp : UnaryOp<"abs">;
def ACosOp : UnaryFloatOp<"acos">;
def AddOp : BinaryOp<"add", [Commutative, NoSideEffect]>, HasFolder;
def AndOp : BinaryIntOp<"and", [Commutative, NoSideEffect]>;
def ASinOp : UnaryFloatOp<"asin">;
def AssignOp : UnaryOp<"assign">;
def ATanOp : UnaryFloatOp<"atan">;
def CeilOp : UnaryOp<"ceil">;
def CmpEqOp : CompareOp<"cmp_eq", [Commutative, NoSideEffect]>;
def CmpGeOp : CompareOp<"cmp_ge">;
def CmpGtOp : CompareOp<"cmp_gt">;
def CmpLeOp : CompareOp<"cmp_le">;
def CmpLtOp : CompareOp<"cmp_lt">;
def CmpNeOp : CompareOp<"cmp_ne", [Commutative, NoSideEffect]>;
def CosHOp : UnaryFloatOp<"cosh">;
def CosOp : UnaryFloatOp<"cos">;
def DivOp : BinaryOp<"div">;
def ExpOp : UnaryFloatOp<"exp">;
def FloorOp : UnaryOp<"floor">;
// Prevent CSE from dropping 'ident' by avoiding the NoSideEffect trait
def IdentOp : UnaryOp<"ident", []>;
def LogOp : UnaryFloatOp<"log">;
def MaxOp : BinaryOp<"max", [Commutative, NoSideEffect]>;
def MinOp : BinaryOp<"min", [Commutative, NoSideEffect]>;
def ModOp : BinaryOp<"mod">;
def MulOp : BinaryOp<"mul", [Commutative, NoSideEffect]>, HasFolder;
def NegOp : UnaryOp<"neg">;
def NotOp : UnaryIntOp<"not">;
def OrOp : BinaryIntOp<"or", [Commutative, NoSideEffect]>;
def PowOp : BinaryOp<"pow">;
def ReluOp : UnaryOp<"relu">;
def RoundOp : UnaryOp<"round">;
def ShlOp : BinaryIntOp<"shl">;
def ShrOp : BinaryIntOp<"shr">;
def SignOp : UnaryOp<"sign">;
def SinHOp : UnaryFloatOp<"sinh">;
def SinOp : UnaryFloatOp<"sin">;
def SqrtOp : UnaryFloatOp<"sqrt">;
def SubOp : BinaryOp<"sub">;
def TanHOp : UnaryFloatOp<"tanh">;
def TanOp : UnaryFloatOp<"tan">;
def XorOp : BinaryIntOp<"xor", [Commutative, NoSideEffect]>;

def SelectOp : EltwiseOp<"select">, HasCanonicalizer {
  let summary = "conditional selection";
  let arguments = (ins
    EltwiseBool:$cond,
    EltwiseAny:$tcase,
    EltwiseAny:$fcase,
    TypeAttr:$type);
  let results = (outs EltwiseAny:$result);

  let builders = [OpBuilder<
    "Builder* builder, OperationState& result, ScalarType type, ArrayRef<Value*> operands", [{
      result.addOperands(operands);
      result.addAttribute("type", TypeAttr::get(type));
      result.addTypes(getResultType(operands));
    }]
  >];

  let extraClassDeclaration = [{
    static Type getResultType(ArrayRef<Value*> operands) {
      return ComputeResultType(operands);
    }
  }] # EltwiseBuilderImpl_create;
}

#endif // __PML_ELTWISE_OPS__<|MERGE_RESOLUTION|>--- conflicted
+++ resolved
@@ -45,16 +45,12 @@
   let builders = [OpBuilder<
     "Builder* builder, OperationState& result, Type type, double value", [{
       result.addAttribute("value", builder->getF64FloatAttr(value));
-<<<<<<< HEAD
-      result.addTypes(type);
-=======
       result.addTypes(RankedTensorType::get({}, type));
->>>>>>> 6a4ef9a4
     }]
   >, OpBuilder<
     "Builder* builder, OperationState& result, Type type, int64_t value", [{
       result.addAttribute("value", builder->getI64IntegerAttr(value));
-      result.addTypes(type);
+      result.addTypes(RankedTensorType::get({}, type));
     }]
   >];
 
