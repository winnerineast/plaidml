# Copyright 2018 Intel Corporation.

import argparse
import functools
import logging
import operator
import os
import sys
import unittest
import warnings
from collections import OrderedDict

warnings.simplefilter(action='ignore', category=FutureWarning)

import numpy as np
import numpy.testing as npt

# Make sure we win the race with TF to load libstdc++...
import plaidml2
# Tensorflow needs some code called directly
import tensorflow
# Theano breaks on convolution if given a default optimizer
import theano
from keras.backend import floatx
from keras.backend import tensorflow_backend as tf
from keras.backend import theano_backend as th
from plaidml2.bridge import keras as pkb

# Removes (almost) all tensorflow deprecation warnings
tensorflow.compat.v1.logging.set_verbosity(tensorflow.compat.v1.logging.ERROR)

theano.config.optimizer = "None"
logger = logging.getLogger(__name__)

# We have to set_floatx before the interpreter encounters any of the test
# functions, because it will execute the 'opTest' decorator as it processes
# each test function, which will execute the value-generation functions, which
# will use the value of floatx() to create test data. Changing floatx later
# will have inconsistent effects.
if __name__ == '__main__':
    parser = argparse.ArgumentParser()
    parser.add_argument('--fp16', action='store_true')
    parser.add_argument('-v', '--verbose', action='count', default=0)
    parser.add_argument('--shard', type=int, default=0, help='Which shard to run')
    parser.add_argument('--shard-count',
                        type=int,
                        default=0,
                        help='Run sharded test split into this many shards. ' +
                        'Does not forward additional arguments to unittest. ' +
                        '0 (default) to not shard.')
    args, remainder = parser.parse_known_args()

    # plaidml._internal_set_vlog(args.verbose)
    if args.fp16:
        pkb.set_floatx('float16')
        DEFAULT_TOL = 1e-2
        DEFAULT_ATOL = 1e-5
    else:
        pkb.set_floatx('float32')
        DEFAULT_TOL = 1e-3
        DEFAULT_ATOL = 1e-8


def m(*args, **kwargs):
    dtype = kwargs.get('dtype', floatx())
    """Makes a test matrix whose dimensions are the supplied arguments."""
    total = functools.reduce(operator.mul, args, 1)
    arr = np.array(range(-2, total - 2), dtype=dtype) / 2.
    arr = np.reshape(arr, args)
    return arr


def n(*args):
    """Makes a test matrix whose dimensions are the supplied arguments.

    Differs from m only in what values it has."""
    total = functools.reduce(operator.mul, args, 1)
    arr = np.array(range(-11, total - 11), dtype=floatx())
    arr = np.reshape(arr, args)
    for i in range(5):
        if len(args) > i + 1:
            np.swapaxes(arr, 0, i + 1)
    arr = np.reshape(arr, args)
    return arr


def r(*args):
    """Makes a test matrix whose dimensions are the supplied arguments. Uniform random values"""

    return np.random.uniform(0, 1.0, args)


def _conv_inp(IN, IC, OC, IS, KS, data_format=None):
    kernel_mat_np = m(*(KS + [IC, OC]))
    if data_format == 'channels_first':
        input_mat_np = m(*([IN] + [IC] + IS))
    else:
        input_mat_np = m(*([IN] + IS + [IC]))
    inputMat = input_mat_np
    kernelMat = kernel_mat_np
    return [inputMat, kernelMat, data_format]


def _separable_conv_inp(IN, IC, OC, CM, IS, KS, data_format=None):
    depth_kernel_mat = m(*(KS + [IC, CM]))
    point_kernel_mat = m(*([1] * len(KS) + [CM * IC, OC]))
    if data_format == 'channels_first':
        input_mat = m(*([IN] + [IC] + IS))
    else:
        input_mat = m(*([IN] + IS + [IC]))
    return [input_mat, depth_kernel_mat, point_kernel_mat, data_format]


def compareForwardExact(skip_theano=True, skip_tensorflow=False):
    """Decorates test methods, checking equality under multiple backends."""

    def decorator(test_func):

        def compare(self, *args):
            if not skip_theano:
                theano_result = test_func(self, th, *args).eval()
            if not skip_tensorflow:
                tf_session = tensorflow.Session()
                tf.set_session(tf_session)
                tensorflow_result_intermediate = test_func(self, tf, *args)
                tf_session.run(tensorflow.global_variables_initializer())
                tensorflow_result = tensorflow_result_intermediate.eval(session=tf_session)
            plaidml_result = test_func(self, pkb, *args).eval()
            if not skip_theano:
                npt.assert_array_equal(plaidml_result,
                                       theano_result,
                                       err_msg='x=plaidml, y=theano')
            if not skip_tensorflow:
                npt.assert_array_equal(plaidml_result,
                                       tensorflow_result,
                                       err_msg='x=plaidml, y=tensorflow')
                tf_session.close()

        return compare

    return decorator


def compareForwardClose(epsilon=DEFAULT_TOL,
                        atol=DEFAULT_ATOL,
                        skip_theano=True,
                        skip_tensorflow=False):
    """Decorates test methods, checking near-equality under multiple backends."""

    def decorator(test_func):

        def compare(self, *args):
            if not skip_theano:
                theano_result = test_func(self, th, *args).eval()
            if not skip_tensorflow:
                tf_session = tensorflow.Session()
                tf.set_session(tf_session)
                tensorflow_result_intermediate = test_func(self, tf, *args)
                tf_session.run(tensorflow.global_variables_initializer())
                tensorflow_result = tensorflow_result_intermediate.eval(session=tf_session)
            plaidml_result = test_func(self, pkb, *args).eval()
            if not skip_theano:
                npt.assert_allclose(plaidml_result,
                                    theano_result,
                                    rtol=epsilon,
                                    atol=atol,
                                    err_msg='x=plaidml, y=theano')
            if not skip_tensorflow:
                npt.assert_allclose(plaidml_result,
                                    tensorflow_result,
                                    rtol=epsilon,
                                    atol=atol,
                                    err_msg='x=plaidml, y=tensorflow')
                tf_session.close()

        return compare

    return decorator


def compareMultiple(arguments):

    def decorator(test_func):

        def compare(*args):
            for test_arguments in arguments:
                test_func(*(args + tuple(test_arguments)))

        return compare

    return decorator


<<<<<<< HEAD
def opTest(
        in_data,
        tol=DEFAULT_TOL,
        atol=DEFAULT_ATOL,
        do_grads=False,  # TODO: re-enable when gradients are ported to MLIR
        skip_theano=True,
        skip_tensorflow=False,
        verbose=False,
        input_shapes=None):
=======
# TODO(MLIR): Remove this once MLIR supports gradients
SHOULD_DO_GRADS = os.getenv('PLAIDML_MLIR') != '1'


def opTest(in_data,
           tol=DEFAULT_TOL,
           atol=DEFAULT_ATOL,
           do_grads=SHOULD_DO_GRADS,
           skip_theano=True,
           skip_tensorflow=False,
           verbose=False,
           input_shapes=None):
>>>>>>> 61287a1c
    # If using with non-tensor parameters, all tensor params must appear before
    # all non-tensor params
    # input_shapes should be None or an iterable containing tuples
    # defining the shape for each input.
    # Use this to define symbolic shapes (None).
    def run_one_backend(self, data, test_func, b, shapes=None, *run_args):
        tf_session = tensorflow.Session()
        tf.set_session(tf_session)
        results = []
        with tf_session.as_default():
            if shapes:
                x = [b.placeholder(shape=t) for t in shapes]
            else:
                x = [b.placeholder(shape=t.shape) for t in data if hasattr(t, 'shape')]
            xv = [b.variable(t, dtype=floatx()) for t in data if hasattr(t, 'shape')]
            ps = [t for t in data if not hasattr(t, 'shape')]
            grad_funcs = test_func(self, b, *(x + ps + list(run_args)))
            funcs = test_func(self, b, *(xv + ps + list(run_args)))
            tf_session.run(tensorflow.global_variables_initializer())
            for gf, f in zip(grad_funcs, funcs):
                fr_fn = b.function(x, [f])
                fr = fr_fn([t for t in data if hasattr(t, 'shape')])
                if do_grads:
                    df = b.gradients(b.mean(gf), x)
                    gfn = b.function(x, df, updates=[])
                    gr = gfn([t for t in data if hasattr(t, 'shape')])
                    try:
                        values = gr[0].values
                        dense_shape = gr[0].dense_shape
                        indices = gr[0].indices
                        result = np.zeros(dense_shape)
                        for i in indices:
                            result[i] += values[i]
                        gr[0] = result
                    except AttributeError:
                        # This wasn't an IndexedSlices object, do nothing
                        pass
                if args.verbose > 2 or verbose:
                    print('backend: ', b)
                    print('data: {}'.format(data))
                    print('fr: {}'.format(fr))
                    if do_grads:
                        print('gr: {}'.format(gr))
                if do_grads:
                    results.append((fr, gr))
                else:
                    results.append((fr,))
        return results

    def apply(test_func):

        def output(self, *args):
            for didx, data in enumerate(in_data):
                shapes = None
                if input_shapes:
                    shapes = input_shapes[didx]
                if not skip_theano:
                    theano_results = run_one_backend(self,
                                                     data,
                                                     test_func,
                                                     th,
                                                     *args,
                                                     shapes=shapes)
                if not skip_tensorflow:
                    tensorflow_results = run_one_backend(self,
                                                         data,
                                                         test_func,
                                                         tf,
                                                         *args,
                                                         shapes=shapes)
                plaidml_results = run_one_backend(self, data, test_func, pkb, *args, shapes=shapes)
                if not skip_theano:
                    for idx, (pmlr, thr) in enumerate(zip(plaidml_results, theano_results)):
                        idx = idx + 1
                        npt.assert_allclose(
                            pmlr[0],
                            thr[0],
                            rtol=tol,
                            atol=atol,
                            err_msg='ERR: datum={}, test={}, x=plaidml, y=theano'.format(
                                didx, idx))
                        for x in range(0, len(pmlr[1])):
                            npt.assert_allclose(
                                pmlr[1][x],
                                thr[1][x],
                                rtol=tol,
                                atol=atol,
                                err_msg='ERR: datum={}, test={}, grad, x=plaidml, y=theano'.format(
                                    didx, idx))
                if not skip_tensorflow:
                    for idx, (pmlr, tfr) in enumerate(zip(plaidml_results, tensorflow_results)):
                        idx = idx + 1
                        npt.assert_allclose(
                            pmlr[0],
                            tfr[0],
                            rtol=tol,
                            atol=atol,
                            err_msg='ERR: datum={}, test={}, x=plaidml, y=tensorflow'.format(
                                didx, idx))
                        if do_grads:
                            for x in range(0, len(pmlr[1])):
                                npt.assert_allclose(
                                    pmlr[1][x],
                                    tfr[1][x],
                                    rtol=tol,
                                    atol=atol,
                                    err_msg='ERR: datum={}, test={}, grad, x=plaidml, y=tensorflow'
                                    .format(didx, idx))

        return output

    return apply


class TestBackendOps(unittest.TestCase):
    """Tests PlaidML Keras operation definitions"""

    def a_testLearningPhase(self):
        # Test name prefixed with 'a_' because this needs to run before other tests
        assert isinstance(pkb.learning_phase()._plaidml_val(), plaidml.Placeholder)
        pkb.set_learning_phase(1)
        assert isinstance(pkb.learning_phase(), int)
        npt.assert_equal(pkb.learning_phase(), 1)
        pkb.set_learning_phase(0)
        assert isinstance(pkb.learning_phase(), int)
        npt.assert_equal(pkb.learning_phase(), 0)

    def testReverseGradient(self):
        x = m(2, 2, 3) + 3.
        pl = pkb.placeholder(shape=x.shape)
        y = pkb.reverse_gradient(pl)
        z = pkb.sqrt(y) + pl
        df = pkb.gradients(pkb.mean(z), [pl])
        gfn = pkb.function([pl], df, updates=[])
        gr = gfn([x])
        npt.assert_allclose(gr[0], (1. / x.size) * (-1. / (2 * np.sqrt(x)) + 1.),
                            rtol=DEFAULT_TOL,
                            atol=DEFAULT_ATOL)

    @opTest([
        # Don't use exactly 0 (inconsistent gradient behavior between frameworks at ReLU cusp)
        [
            m(4, 7, 3) + .000001,
            n(4, 3) + .000001,
            m(3, 3) + .000001,
            n(3, 3) + .000001,
            False,
        ],
        [
            m(4, 7, 3) + .000001,
            n(4, 3) + .000001,
            m(3, 3) + .000001,
            n(3, 3) + .000001,
            True,
        ],
    ])
    @unittest.skip("Unknown instability issues")
    def testRNN(self, b, inp, init_state, ker, r_ker, go_back):

        def step_function(inputs, states):
            prev_out = states[0]
            activation = b.relu
            h = b.dot(inputs, ker)
            output = h + b.dot(prev_out, r_ker)
            output = activation(output)
            return output, [output]

        initial_states = [init_state]
        go_backwards = go_back
        mask = None
        constants = None
        unroll = False
        input_length = None
        out_val, all_out, all_states = b.rnn(step_function=step_function,
                                             inputs=inp,
                                             initial_states=initial_states,
                                             go_backwards=go_backwards,
                                             mask=mask,
                                             constants=constants,
                                             unroll=unroll,
                                             input_length=input_length)
        result = [out_val, all_out] + list(all_states)
        return result

    @compareForwardExact()
    def testShape(self, b):
        return b.shape(b.variable(m(3, 3, 3, 3, 4)))

    def testClearSession(self):
        # If this test is run as anything other than the first test, there will
        # already be a context and device. pkb.clear_session() blows those away;
        # if a (new) context & device work after that, this test will pass, if
        # not it will fail (and probably other tests will too).
        data = m(3, 3)
        pkb.clear_session()
        x = pkb.identity(pkb.variable(data))
        npt.assert_array_equal(x.eval(), data, "x=plaidml, y=input")

    @compareForwardExact()
    def testPassthrough(self, b):
        return b.variable(m(3, 3))

    @compareForwardExact()
    def testArgmax(self, b):
        return b.argmax(b.variable(m(3, 3)))

    @compareForwardExact()
    def testArgmaxWithAxis(self, b):
        return b.argmax(b.variable(n(2, 3, 4) % 3), axis=-2)

    @compareForwardExact()
    def testArgmaxUnequal(self, b):
        x = b.variable(m(3, 2))
        y = b.variable(np.array([[2, 4], [5, -1], [3, 0]]))
        return b.equal(b.argmax(x, axis=0), b.argmax(y, axis=0))

    @compareForwardExact()
    def testArgmin(self, b):
        return b.argmin(b.variable(m(7, 2)))

    @compareForwardExact()
    def testArgminUnequal(self, b):
        x = b.variable(m(3, 2))
        y = b.variable(np.array([[2, 4], [5, -1], [3, 0]]))
        return b.equal(b.argmin(x, axis=0), b.argmin(y, axis=0))

    def testDropoutManual(self):
        # Note: Due to the probabilistic nature of dropout, and since we can't
        # just use seeds as different backends have different PRNGs, this tests
        # that we stay within expected tolerances.
        shape = (17, 22, 13, 13)
        noise_shape = (17, 22, 13, 1)
        level = 0.8
        x = pkb.variable(np.ones(shape))
        result = pkb.dropout(x, level, noise_shape).eval()
        mean = np.mean(result)
        if mean < 0.9 or mean > 1.1:
            raise RuntimeError("Unexpectedly large deviation from expected dropout level")
        for i in range(shape[0]):
            for j in range(shape[1]):
                for k in range(shape[2]):
                    if np.any(result[i, j, k]):
                        if not np.all(result[i, j, k]):
                            raise RuntimeError("Noise incorrectly shaped")
                        if abs(result[i, j, k, 0] - 1. / (1. - level)) > 0.0001:
                            raise RuntimeError("Bad normalization")

    @compareMultiple([[10], [-2, 5, 2, 'float32']])
    @compareForwardExact()
    def testArange(self, b, *args):
        return b.arange(*args)

    @opTest([
        [m(3, 3), m(3, 3)],
        [m(2, 3, 4, 5), m(2, 3, 5, 2)],
    ])
    def testDot(self, b, x, y):
        return [b.dot(x, y)]

    @unittest.skip(
        "In TF calling set_value and then evaluating doesn't seem to produce the new value. "
        "If we want to test this, we will need a more complex test.")
    @compareMultiple([[3, 4, 2], [7]])
    @compareForwardExact()
    def testSetValue(self, b, *args):  # TODO: Not yet correct
        np_old_x = m(*args)
        np_new_x = n(*args)
        print("old: {}, new: {}".format(np_old_x, np_new_x))
        x = b.variable(m(*args))
        b.set_value(x, n(*args))
        return x

    @opTest([
        [m(1, 2), m(1, 3, 2), (1, 2)],
        [m(2, 5), m(2, 5), 1],
        [m(2, 4, 5), m(2, 5, 1), None],
    ],
            skip_tensorflow=not bool(os.getenv('PLAIDML_BATCHDOT_TF_BEHAVIOR')),
            skip_theano=bool(os.getenv('PLAIDML_BATCHDOT_TF_BEHAVIOR')))
    def testBatchDot(self, b, x, y, ax):
        if ax is None:
            return [b.batch_dot(x, y)]
        else:
            return [b.batch_dot(x, y, axes=ax)]

    """
    @opTest([[m(2, 3, 4, 5)]], skip_tensorflow=False)
    def testBatchDot2(self, b, x):
        return [
            b.batch_dot(x, b.variable(m(2, 3, 5, 2))),
            b.batch_dot(x, b.variable(m(2, 6, 5, 3)), axes=(0,2))
        ]
    """

    @opTest([[m(2, 5)]])
    def testBatchDot3(self, b, x):
        return [b.batch_dot(x, b.variable(m(2, 5)), axes=1)]

    """
    @opTest([[m(2, 4, 5)]])
    def testBatchDot4(self, b, x):
        return [b.batch_dot(x, b.variable(m(2, 5, 2)))]
    """

    @opTest([[m(2, 4, 5)], [m(4)], [m(2, 3)]])
    def testBatchFlatten(self, b, x):
        return [b.batch_flatten(x)]

    @opTest([[m(2, 4, 7)]])
    def testFlatten(self, b, x):
        return [b.flatten(x)]

    @compareMultiple([[10], [3, 'int8']])
    @compareForwardExact()
    def testEye(self, b, *args):
        return b.eye(*args)

    @opTest([[m(3, 3), m(3, 3)]])
    def testAddElements(self, b, x, y):
        return [x + y]

    @opTest([[m(3, 3), m(3, 3), m(3, 3)]])
    def testAddElementsRepeated(self, b, x, y, z):
        return [x + y + z]

    @opTest([
        [m(3, 3), 1.0],
        [m(3, 3), -3.4],
    ])
    def testAddConstant(self, b, x, c):
        return [
            x + c,
            c + x,
        ]

    @opTest([[m(3, 3), m(3, 3)], [m(2, 3), m(3)]])
    def testSubElements(self, b, x, y):
        return [x - y]

    @opTest([
        [m(3, 3), 1.0],
        [m(3, 3), -3.4],
    ])
    def testSubConstant(self, b, x, c):
        return [
            x - c,
            c - x,
        ]

    @opTest([
        [m(3, 3), m(3, 3)],
        [m(2, 4), m(2, 4)],
    ])
    def testMulElements(self, b, x, y):
        return [x * y]

    @opTest([
        [m(3, 3), 2.0],
        [m(3, 3), -3.4],
    ])
    def testMulConstant(self, b, x, c):
        return [
            x * c,
            c * x,
        ]

    @opTest([
        [m(3, 3), m(3, 3)],
        [m(2, 1, 1), m(1)],
        [m(2), m(1)],
    ], skip_theano=True)
    def testDivElements(self, b, x, y):
        return [x / y]

    @opTest([
        [m(3, 3), 2.0],
        [m(3, 3), -3.4],
    ])
    def testDivConstant(self, b, x, c):
        return [
            x / c,
            c / x,
        ]

    @opTest([[m(2, 3, 2, 4)], [m(1, 1, 2, 1) + 1], [m(1, 2, 3, 1) + 4]], do_grads=False)
    def testAll(self, b, x):
        return [
            b.all(x),
            b.all(x, keepdims=True),
            b.all(x, axis=[1, 3]),
            b.all(x, axis=-1),
        ]

    @opTest([[m(2, 3, 2, 4)], [m(1, 1, 2, 1) + 1]], do_grads=False)
    def testAny(self, b, x):
        return [
            b.any(x),
            b.any(x, keepdims=True),
            b.any(x, axis=[1, 3]),
            b.any(x, axis=-1),
        ]

    @opTest([
        [m(3, 3)],
        [m(3, 3), None, True],
        [m(2, 3, 4, 5), [1, 3]],
        [m(3, 4, 5), -1],
        [m(2, 3, 4), 0],
    ])
    def testSum(self, b, x, ax=None, kd=False):
        return [b.sum(x, axis=ax, keepdims=kd)]

    # TODO(T1026): Switch to opTest once PROD AggregationOp supports derivatives
    @compareForwardExact()
    def testProd(self, b):
        return b.prod(b.variable(m(3, 3)))

    @compareForwardClose()
    def testProdOfShape(self, b):
        return b.prod(b.shape(b.variable(m(2, 3, 4))))

    @compareForwardClose()
    def testReshapeShape(self, b):
        x = b.variable(m(5, 2, 3))
        y = b.variable(m(5, 6))
        return b.reshape(x, b.shape(y))

    # TODO(T1026): Switch to opTest once PROD AggregationOp supports derivatives
    @compareForwardExact()
    def testProdKeepdims(self, b):
        return b.prod(b.variable(m(3, 3)), keepdims=True)

    # TODO(T1026): Switch to opTest once PROD AggregationOp supports derivatives
    @compareForwardClose()
    def testProdAxis(self, b):
        return b.prod(b.variable(m(2, 3, 4, 5)), axis=[1, 3])

    # TODO(T1026): Switch to opTest once PROD AggregationOp supports derivatives
    @compareForwardClose()
    def testProdAxisNumpy(self, b):
        return b.prod(b.variable(m(2, 3, 4, 5)), axis=np.array((1, 3)))

    # TODO(T1026): Switch to opTest once PROD AggregationOp supports derivs
    @compareForwardClose()
    def testProdNegAxis(self, b):
        return b.prod(b.variable(m(3, 4, 5)), axis=-1)

    @opTest([
        [m(3, 4)],
        [m(3, 3, 2), None, True],
        [m(4, 3, 2, 1), [1, 3]],
    ])
    def testMax(self, b, x, ax=None, kd=False):
        return [b.max(x, axis=ax, keepdims=kd)]

    # T1031: This doesn't match TF/Theano on boundaries
    @opTest([[m(3, 4) - 3.3, m(3, 4) / 2.0]])
    def testMaximum(self, b, x, y):
        return [b.maximum(x, y)]

    @opTest([[m(2, 4, 3)]])
    def testMin(self, b, x):
        return [b.min(x)]

    # T1031: This doesn't match TF/Theano on boundaries
    @opTest([[m(4, 3) - 3.1, m(4, 3) / 2.0]])
    def testMinimum(self, b, x, y):
        return [b.minimum(x, y)]

    @opTest([
        [m(3, 3)],
        [m(3, 3), None, True],
        [m(2, 3, 4, 5), [1, 3]],
        [m(1, 2, 3, 4, 5), [-2, 2]],  # Note: axis -2 means next to last axis
    ])
    def testMean(self, b, x, ax=None, kd=False):
        return [b.mean(x, axis=ax, keepdims=kd)]

    # T1031: This doesn't match TF/Theano on boundaries
    @opTest([[m(3, 3), 2.0001, 5.0001]])
    def testClip(self, b, x, lo, hi):
        return [b.clip(x, lo, hi)]

    @opTest([
        [m(3, 2) + 0.0001, -2],
        [m(3, 3) - 0.0001, 0.5],
        [m(3, 4) + 0.0001, 0.1],
    ])
    def testElu(self, b, x, a=1.0):
        return [b.elu(x), b.elu(x, alpha=a)]

    # T1031: This doesn't match TF/Theano on corner
    @opTest([
        [m(3, 3) - 0.0001, 0.5, 3, 0.0],
        [m(3, 4) + 0.0001, 0.1, 5, 0.0],
        [m(3, 4) + 0.0001, 0.1, 5, 2.5],
    ])
    def testRelu(self, b, x, a=0.0, m=None, threshold=0.0):
        return [
            b.relu(x),
            b.relu(x, alpha=a),
            b.relu(x, max_value=m),
            b.relu(x, alpha=a, max_value=m),
            b.relu(x, threshold=threshold),
            b.relu(x, alpha=a, threshold=threshold),
            b.relu(x, max_value=m, threshold=threshold),
            b.relu(x, alpha=a, max_value=m, threshold=threshold),
        ]

    @opTest([[m(3, 6)]])
    def testHardSigmoid(self, b, x):
        return [b.hard_sigmoid(x)]

    @compareForwardExact()
    def testEqual(self, b):
        return b.equal(b.variable(m(3, 3)), b.variable(m(3, 3)))

    @compareForwardExact()
    def testEqualVersusNumeric(self, b):
        return b.equal(b.variable(m(3, 3)), m(3, 3))

    @compareForwardExact()
    def testNotEqual(self, b):
        return b.not_equal(b.variable(m(3, 3)), b.variable(m(3, 3)))

    @compareForwardExact()
    def testNotEqualVersusNumeric(self, b):
        return b.not_equal(b.variable(m(3, 3)), m(3, 3))

    @compareForwardExact()
    def testLess(self, b):
        return b.less(b.variable(2 * m(3, 3)), b.variable(m(3, 3)))

    @compareForwardExact()
    def testLessVersusNumeric(self, b):
        return b.less(b.variable(2 * m(3, 3)), m(3, 3))

    @compareForwardExact()
    def testLessEqual(self, b):
        return b.less_equal(b.variable(2 * m(3, 3)), b.variable(m(3, 3)))

    @compareForwardExact()
    def testLessEqualVersusNumeric(self, b):
        return b.less_equal(b.variable(2 * m(3, 3)), m(3, 3))

    @compareForwardExact()
    def testGreater(self, b):
        return b.greater(b.variable(2 * m(3, 3)), b.variable(m(3, 3)))

    @compareForwardExact()
    def testGreaterVersusNumeric(self, b):
        return b.greater(b.variable(2 * m(3, 3)), m(3, 3))

    @compareForwardExact()
    def testGreaterEqual(self, b):
        return b.greater_equal(b.variable(2 * m(3, 3)), b.variable(m(3, 3)))

    @compareForwardExact()
    def testGreaterEqualVersusNumeric(self, b):
        return b.greater_equal(b.variable(2 * m(3, 3)), m(3, 3))

    @opTest([[m(3, 3) - 0.0001]])
    def testAbs(self, b, x):
        return [b.abs(x)]

    @opTest([[m(3, 3)]])
    def testSquare(self, b, x):
        return [b.square(x)]

    @opTest([[m(2, 3) + 3], [m(2, 3, 4) + 3]])
    def testSqrt(self, b, x):
        return [b.sqrt(x)]

    @opTest([
        [np.log(m(2, 4) + 1.5)],
        [m(1, 2, 1)],
        [np.sqrt(m(5, 5, 10) + 2) - 3],
        [np.sin(m(4, 3, 2, 1, 6))],
    ],
            1e-02,
            skip_theano=True)
    def testSoftmax(self, b, x):
        return [
            -b.log(b.softmax(x)),
            -b.log(b.softmax(x, axis=-1)),
            -b.log(b.softmax(x, axis=1)),
        ]

    @opTest([[m(1, 3, 2)]])
    def testBranchWithSoftmax(self, b, x):
        return [
            b.softmax(x) + b.mean(x),
            b.log(b.softmax(x)) + b.log(b.mean(x)),
            b.softmax(x, axis=1) * b.mean(x, axis=1, keepdims=True),
        ]

    @opTest([[m(1, 3, 4)], [m(7, 19) - 10.]])
    def testSoftsign(self, b, x):
        return [b.softsign(x)]

    @opTest([[m(2, 6)], [m(2, 9, 9) - 3.1]])
    def testSoftplus(self, b, x):
        return [b.softplus(x)]

    # TODO: Enable gradients again after we fix the Stripe bug
    @opTest([[m(10, 10)]], do_grads=False)
    def testSign(self, b, x):
        return [b.sign(x)]

    @opTest([[m(10, 10)]], skip_theano=True)
    def testSigmoid(self, b, x):
        return [b.sigmoid(x)]

    @opTest([
        [np.array([[0, 1], [1, 0]]), m(2, 2)],
        [np.array([[0.3, 0.7], [0.1, 0.9]]), m(2, 2)],
        [np.array([[0, 0.7], [1, .3]]), m(2, 2)],
    ],
            skip_theano=True,
            atol=1e-7)
    def testBinaryCrossentropy(self, b, x, y):
        return [
            b.binary_crossentropy(x, y, from_logits=True),
            b.binary_crossentropy(x, y, from_logits=False),
            b.binary_crossentropy(x, b.sigmoid(y))
        ]

    @opTest([[np.array([[0, 0, 0], [0, 1, 0], [0, 0, 0]]), (m(3, 3) + 3) / 15.0],
             [np.array([0, 0, 1, 0, 0, 0]), (m(6) + 7) / 11.0]])
    def testCategoricalCrossentropy(self, b, x, y):
        return [b.categorical_crossentropy(x, y)]

    @opTest([[np.array([[0, 0, 0], [0, 0, 1], [1, 1, 0]]), (m(3, 3) + 3)]])
    def testSoftCat(self, b, x, y):
        return [b.categorical_crossentropy(x, b.softmax(y))]

    @unittest.skip(
        "Doesn't need to agree b/c what we do with garbage input is implementation detail")
    @opTest([[(m(2, 2) + 3) / 10.0, np.array([[0., 0.], [1., 2.]])]])
    def testCategoricalCrossentropyGarbageIn(self, b, x, y):
        return [b.categorical_crossentropy(x, y)]

    #TODO: Merge with general cat xentropy if we can resolve the TF problems
    @opTest([[np.array([[0, 0, 0], [0, 1, 0], [0, 0, 0]]), (m(3, 3) + 3) / 15.0]],
            atol=1e-7,
            skip_tensorflow=True)
    def testCategoricalCrossentropyLogits(self, b, x, y):
        return [b.categorical_crossentropy(x, y, from_logits=True)]

    @opTest([[m(3, 3, 10)]], skip_theano=True, tol=0.01)
    def testSparseCategoricalCrossentropy(self, b, x):
        smax = b.softmax(x)
        sbest = b.variable(np.array([[7, 8, 5], [9, 3, 8], [0, 7, 6]]))
        return [
            b.sparse_categorical_crossentropy(sbest, smax),
            b.sparse_categorical_crossentropy(sbest, smax, from_logits=True)
        ]

    @opTest([[m(1, 3, 10)]], skip_theano=True, tol=0.01)
    def testSparseCategoricalCrossentropyUnbalanced(self, b, x):
        smax = b.softmax(x)
        sbest = b.variable(np.array([[7, 8, 5]]))
        return [
            b.sparse_categorical_crossentropy(sbest, smax),
            b.sparse_categorical_crossentropy(sbest, smax, from_logits=True)
        ]

    @opTest([[m(3, 10)]], skip_theano=True, tol=0.001)
    def testSparseCategoricalCrossentropyShort(self, b, x):
        smax = b.softmax(x)
        sbest = b.variable(np.array([7, 8, 5]))
        return [
            b.sparse_categorical_crossentropy(sbest, smax),
            b.sparse_categorical_crossentropy(sbest, smax, from_logits=True)
        ]

    @opTest([[m(3, 3, 2, 10)]], skip_theano=True, tol=0.01)
    def testSparseCategoricalCrossentropyLong(self, b, x):
        smax = b.softmax(x)
        sbest = b.variable(
            np.array([[[1, 7], [2, 8], [9, 5]], [[4, 9], [0, 3], [9, 8]], [[0, 0], [6, 7], [6,
                                                                                            6]]]))
        return [
            b.sparse_categorical_crossentropy(sbest, smax),
            b.sparse_categorical_crossentropy(sbest, smax, from_logits=True)
        ]

    @opTest([[m(3, 3, 2, 1, 10)]], skip_theano=True, tol=0.01)
    def testSparseCategoricalCrossentropyXLong(self, b, x):
        smax = b.softmax(x)
        sbest = b.variable(
            np.array([[[[1], [7]], [[2], [8]], [[9], [5]]], [[[4], [9]], [[0], [3]], [[9], [8]]],
                      [[[0], [0]], [[6], [7]], [[6], [6]]]]))
        return [
            b.sparse_categorical_crossentropy(sbest, smax),
            b.sparse_categorical_crossentropy(sbest, smax, from_logits=True)
        ]

    @compareForwardExact(skip_theano=True)
    def testOneHot(self, b):
        A = b.variable(np.array([[0, 1, 2], [2, 4, 0], [0, 2, 7]]), dtype='int32')
        return b.one_hot(A, 20)

    @opTest([[m(20)], [m(7, 3)]])
    def testExp(self, b, x):
        return [b.exp(x)]

    @opTest([[m(20)], [m(2, 2, 2)]])
    def testPow(self, b, x):
        return [b.pow(x, 5)]

    @opTest([[m(20) + 3], [m(10, 3)]])
    def testLog(self, b, x):
        return [b.log(x)]

    @opTest([
        [m(3, 3)],
        [m(3, 3), None, True],
        [m(2, 3, 4, 5), [1, 3]],
        [m(3, 4, 5), -1],
        [m(2, 3, 4), 0],
    ])
    def testLogSumExp(self, b, x, ax=None, kd=False):
        return [b.logsumexp(x, axis=ax, keepdims=kd)]

    @opTest([[m(10)], [m(2, 2, 2, 3)]], 1e-2)
    def testTanh(self, b, x):
        return [b.tanh(x)]

    @compareForwardClose(.1)
    def testRandomUniformMean(self, b):
        rand = b.random_uniform((1000, 1000))
        return b.mean(rand)

    @compareForwardClose(.1)
    def testRandomUniformDev(self, b):
        rand = b.random_uniform((1000, 1000))
        mean = b.mean(rand)
        diffs = rand - mean
        return b.mean(b.square(diffs))

    @compareForwardClose(.1)
    def testRandomUniformVariableMean(self, b):
        rand = b.random_uniform_variable((1000, 1000), low=0.0, high=1.0)
        return b.mean(rand)

    @compareForwardClose(.1)
    def testRandomUniformVariableDev(self, b):
        rand = b.random_uniform_variable((1000, 1000), low=0.0, high=1.0)
        mean = b.mean(rand)
        diffs = rand - mean
        return b.mean(b.square(diffs))

    @compareForwardClose(.1)
    def testRandomNormalMean(self, b):
        rand = b.random_normal((1000, 1000), mean=42.0, stddev=0.1)
        return b.mean(rand)

    @compareForwardClose(.1)
    def testRandomNormalDev(self, b):
        rand = b.random_normal((1000, 1000), mean=42.0, stddev=0.1)
        mean = b.mean(rand)
        diffs = rand - mean
        return b.mean(b.square(diffs))

    @compareMultiple([
        [[100, 100], 5, 2],
        [[50, 50], 5, 2, 'float16'],
    ])
    @compareForwardClose(epsilon=0.2)
    def testRandomeNormalVariableMean(self, b, *args):
        return b.mean(b.random_normal_variable(*args))

    @compareForwardClose(.1)
    def testTruncatedNormalMean(self, b):
        rand = b.truncated_normal((1000, 1000), mean=42.0, stddev=0.1)
        return b.mean(rand)

    @compareForwardClose(.1, skip_theano=True)
    def testTruncatedNormalDev(self, b):
        rand = b.truncated_normal((1000, 1000), mean=42.0, stddev=0.1)
        mean = b.mean(rand)
        diffs = rand - mean
        return b.mean(b.square(diffs))

    @opTest([
        _conv_inp(IN=1, IC=16, OC=16, IS=[6, 5], KS=[3, 3]),
    ], 1e-04, skip_theano=True)
    def testWinograd(self, b, im, km, df):
        return [
            b.conv2d(im, km, padding='same') if b == pkb else b.conv2d(im, km, padding='same'),
        ]

    # Asymmetric stride examples not included for separable convolutions b/c they
    # aren't implemented in tensorflow (and theano doesn't do separable convs)
    @unittest.skip("Broken on some drivers. TODO: periodically check if this is resolved")
    @opTest(
        [
            _separable_conv_inp(IN=1, IC=2, OC=6, CM=3, IS=[8, 8], KS=[3, 3]),
            _separable_conv_inp(IN=4, IC=3, OC=6, CM=2, IS=[7, 9], KS=[3, 4]),
            _separable_conv_inp(IN=1, IC=2, OC=5, CM=1, IS=[10, 12], KS=[2, 5]),
            _separable_conv_inp(
                IN=2, IC=4, OC=8, CM=2, IS=[12, 12], KS=[3, 3], data_format='channels_first'),
        ],
        atol=1e-5,  # TF separable conv math is really loose, and ends up with
        # values like 2.59e-6 where a 0 should be.
        skip_theano=True)
    def testSeparableConv2d(self, b, im, dkm, pkm, df):
        return [
            b.separable_conv2d(im, dkm, pkm, padding='valid', strides=(2, 2), data_format=df),
            b.separable_conv2d(im, dkm, pkm, padding='valid', strides=(1, 1), data_format=df),
            b.separable_conv2d(im, dkm, pkm, padding='same', strides=(3, 3), data_format=df),
            b.separable_conv2d(im, dkm, pkm, padding='valid', dilation_rate=(2, 1),
                               data_format=df),
        ]

    @opTest([
        [m(1, 4, 4, 3), m(3, 3, 3, 3), 'channels_last'],
        [m(4, 8, 6, 3), m(3, 4, 3, 6), 'channels_last'],
        [m(1, 7, 11, 2), m(2, 3, 2, 5), 'channels_last'],
        [m(1, 5, 5, 1), m(3, 3, 1, 1), 'channels_last'],
        [m(1, 1, 5, 7), m(3, 3, 1, 1), 'channels_first'],
    ],
            do_grads=False,
            verbose=False,
            skip_theano=True)
    def testDepthwiseConv2d(self, b, im, km, df):
        # A number of tests are turned off due to bizarre TF behavior that seems like it must be bugged
        # (e.g. increasing spatial size of input decreasing spatial size of output)
        return [
            b.depthwise_conv2d(im,
                               km,
                               strides=(1, 1),
                               padding='same',
                               data_format=df,
                               dilation_rate=(1, 1)),
            #b.depthwise_conv2d(im, km, strides=(3, 2), padding='same', data_format=df, dilation_rate=(1, 1)),  # TF unhappy with mixed strides
            b.depthwise_conv2d(im,
                               km,
                               strides=(2, 2),
                               padding='same',
                               data_format=df,
                               dilation_rate=(1, 1)),
            b.depthwise_conv2d(im,
                               km,
                               strides=(1, 1),
                               padding='same',
                               data_format=df,
                               dilation_rate=(2, 3)),
            #b.depthwise_conv2d(im, km, strides=(2, 2), padding='same', data_format=df, dilation_rate=(2, 3)),  # TF unhappy with strides + dilation
            #b.depthwise_conv2d(im, km, strides=(2, 2), padding='same', data_format=df, dilation_rate=(2, 2)),  # TF unhappy with strides + dilation
            #b.depthwise_conv2d(im, km, strides=(2, 2), padding='valid', data_format=df, dilation_rate=(2, 2)),  # TF unhappy with strides + dilation
        ]

    @opTest(
        [
            _conv_inp(IN=1, IC=3, OC=1, IS=[8], KS=[2], data_format='channels_last'),
            _conv_inp(IN=2, IC=1, OC=4, IS=[8], KS=[3], data_format='channels_last')
        ],
        # Tensorflow doesn't support 1d convos in this order yet
        #_conv_inp(IN=4, IC=1, OC=5, IS=[9], KS=[4], data_format='channels_first')],
        1e-04,
        skip_theano=True)
    def testConv1d(self, b, im, km, df):
        return [
            b.conv1d(im, km, padding='same', data_format=df),
            b.conv1d(im, km, padding='valid', data_format=df),
            b.conv1d(im, km, padding='valid', strides=(2), data_format=df),
            b.conv1d(im, km, padding='valid', dilation_rate=3, data_format=df),
            b.conv1d(im, km, padding='same', dilation_rate=2, data_format=df),
            b.conv1d(im, km, padding='causal', dilation_rate=2, data_format=df),
        ]

    @opTest([
        _conv_inp(IN=2, IC=2, OC=4, IS=[4, 7], KS=[3, 3]),
        _conv_inp(IN=3, IC=3, OC=1, IS=[9, 8], KS=[2, 2], data_format='channels_last'),
        _conv_inp(IN=1, IC=1, OC=3, IS=[5, 4], KS=[3, 3], data_format='channels_first'),
        _conv_inp(IN=2, IC=4, OC=2, IS=[5, 5], KS=[2, 2], data_format='channels_first'),
    ],
            1e-04,
            skip_theano=True)
    def testConv2d(self, b, im, km, df):
        return [
            b.conv2d(im, km, padding='same', data_format=df),
            b.conv2d(im, km, padding='valid', data_format=df),
            b.conv2d(im, km, padding='same', strides=(2, 2), data_format=df),
            b.conv2d(im, km, padding='valid', strides=(3, 1), data_format=df),
            b.conv2d(im, km, padding='same', dilation_rate=(2, 2), data_format=df),
        ]

    @opTest(
        [[m(1, 1, 3, 1),
          m(1, 4, 1, 1), (1, 1, 9, 1), (1, 4), 'same', 'channels_last', (1, 1)],
         [m(1, 3, 3, 1),
          m(3, 3, 1, 1), (1, 5, 5, 1), (2, 2), 'same', 'channels_last', (1, 1)],
         [m(1, 2, 2, 1),
          m(3, 3, 1, 1), (1, 5, 5, 1), (2, 2), 'valid', 'channels_last', (1, 1)],
         [m(1, 5, 3, 7),
          m(5, 5, 4, 7), (1, 9, 10, 4), (1, 2), 'valid', 'channels_last', (1, 1)],
         [m(1, 5, 3, 7),
          m(5, 5, 4, 7), (1, 9, 9, 4), (1, 2), 'valid', 'channels_last', (1, 1)],
         [m(4, 8, 5, 5),
          m(3, 3, 2, 8), (4, 2, 9, 9), (2, 2), 'same', 'channels_first', (1, 1)],
         [m(4, 3, 5, 8),
          m(3, 3, 2, 8), (4, 9, 9, 2), (3, 2), 'same', 'channels_last', (1, 1)],
         [m(1, 1, 6, 1),
          m(7, 1, 1, 1), (1, 1, 22, 1), (4, 1), 'same', 'channels_first', (1, 1)],
         [m(1, 1, 4, 1),
          m(7, 1, 1, 1), (1, 1, 22, 1), (4, 1), 'valid', 'channels_first', (1, 1)],
         [m(1, 8, 9, 3),
          m(3, 2, 3, 3), (1, 8, 9, 3), (1, 1), 'same', 'channels_last', (2, 2)]],
        verbose=False,
        skip_theano=True,
    )
    def testConv2dTranspose(self, b, x, k, os, st, pd, df, dr):
        return [
            b.conv2d_transpose(x, k, os, strides=st, padding=pd, data_format=df, dilation_rate=dr)
        ]

    @opTest([_conv_inp(IN=1, IC=1, OC=1, IS=[1, 6], KS=[1, 1], data_format='channels_last')],
            1e-04,
            skip_theano=True)
    def testConv2dSpecial(self, b, im, km, df):
        '''A simplified example highlighting a bug in Keras 2.0.8 TF

        If we're not concerned with Keras 2.0.8 we probably don't need to retain this.'''
        return [b.conv2d(im, km, padding='same', strides=(2, 3), data_format=df)]

    @opTest([
        _conv_inp(IN=3, IC=1, OC=3, IS=[4, 7, 5], KS=[3, 3, 3]),
        _conv_inp(IN=3, IC=4, OC=2, IS=[3, 6, 3], KS=[2, 1, 2], data_format='channels_last'),
        _conv_inp(IN=2, IC=3, OC=1, IS=[5, 5, 3], KS=[3, 2, 2], data_format='channels_first'),
    ],
            1e-04,
            skip_theano=True)
    def testConv3d(self, b, im, km, df):
        return [
            b.conv3d(im, km, padding='same', data_format=df),
            b.conv3d(im, km, padding='same', strides=(2, 3, 3), data_format=df),
            b.conv3d(im, km, padding='valid', strides=(2, 1, 2), data_format=df),
            b.conv3d(im, km, padding='valid', dilation_rate=(1, 3, 2), data_format=df),
        ]

    @opTest(
        [
            [
                m(1, 3, 3, 3, 1),
                m(3, 3, 4, 2, 1), (1, 5, 7, 9, 2), (2, 3, 4), 'same', 'channels_last'
            ],
            [
                m(1, 1, 2, 8, 4),
                m(4, 1, 2, 1, 1), (1, 1, 7, 8, 14), (3, 1, 4), 'valid', 'channels_first'
            ],
        ],
        verbose=False,
        skip_theano=True,
    )
    def testConv3dTranspose(self, b, x, k, os, st, pd, df):
        return [b.conv3d_transpose(x, k, os, strides=st, padding=pd, data_format=df)]

    @opTest([[m(1, 4, 4, 1)], [m(1, 7, 5, 1)], [m(2, 11, 13, 3)]], skip_theano=True)
    def testAvgPool(self, b, x):
        return [
            b.pool2d(x, (2, 2), strides=(2, 2), pool_mode='avg'),
            b.pool2d(x, (3, 3), strides=(1, 1), pool_mode='avg', padding='same'),
            b.pool2d(x, (3, 4), strides=(2, 3), pool_mode='avg', padding='valid'),
        ]

    @opTest([
        [m(1, 4, 4, 1)],
        [m(1, 9, 9, 1)],
        [m(1, 8, 10, 1)],
        [m(2, 9, 11, 3)],
    ],
            skip_theano=True)
    def testMaxPool(self, b, x):
        return [
            b.pool2d(x, (2, 2), strides=(2, 2), pool_mode='max'),
            b.pool2d(x, (3, 3), strides=(1, 1), pool_mode='max'),
            b.pool2d(x, (3, 3), strides=(2, 2), pool_mode='max'),
            b.pool2d(x, (2, 2), strides=(2, 2), pool_mode='max', padding='same'),
            b.pool2d(x, (3, 3), strides=(2, 2), pool_mode='max', padding='same')
        ]

    @opTest([
        [m(3, 3, 4, 5, 2)],
        [m(1, 5, 4, 7, 1)],
    ], skip_theano=True)
    def testPool3D(self, b, x):
        return [
            b.pool3d(x, (1, 2, 2), strides=(2, 1, 2), pool_mode='max', padding='valid'),
            b.pool3d(x, (2, 2, 3), strides=(2, 3, 1), pool_mode='avg', padding='same'),
        ]

    @opTest([
        [m(1, 1, 60), (60,)],
        [m(4, 3, 70, 2), (14, 10, 6, 2)],
        [m(7, 3, 2, 4), (-1,)],
        [m(4, 4), (-1,)],
    ])
    def testReshape(self, b, x, s):
        return [b.reshape(x, s)]

    def testReshapeMatchDim(self):
        a = pkb.variable(m(1, 1, 60))
        output = pkb.reshape(a, (2, 0, 30))
        self.assertEqual(str(output)[:len('reshape/')], 'reshape/')
        self.assertEqual(str(output)[-len('|fp32(2, 1, 30)'):], '|fp32(2, 1, 30)')
        output = pkb.reshape(a, (2, 0, -1))
        self.assertEqual(str(output)[:len('reshape/')], 'reshape/')
        self.assertEqual(str(output)[-len('|fp32(2, 1, 30)'):], '|fp32(2, 1, 30)')
        output = pkb.reshape(a, (0, 0, 0))
        self.assertEqual(str(output)[:len('reshape/')], 'reshape/')
        self.assertEqual(str(output)[-len('|fp32(1, 1, 60)'):], '|fp32(1, 1, 60)')
        # expect runtime exceptions
        with self.assertRaises(plaidml2.Error) as cm:
            pkb.reshape(a, (-1, -1))
        self.assertTrue("at most one dimension's size may be inferred" in str(cm.exception))
        with self.assertRaises(plaidml2.Error) as cm:
            pkb.reshape(a, (1, 1, 1, 0))
        self.assertTrue(
            "matching dimension requested at 4 from 3-dimensional tensor" in str(cm.exception))

    @opTest([
        [m(1, 1, 60), (60,)],
        [m(4, 3, 70, 2), (14, 10, 6, 2)],
        [m(7, 3, 2, 4), (-1,)],
        [m(4, 4), (-1,)],
    ],
            input_shapes=[((1, 1, None),), ((4, None, 70, 2),), ((None, 3, 2, 4),),
                          ((None, None),)],
            verbose=False)
    def testReshapeSymbolic(self, b, x, s):
        return [b.reshape(x, s)]

    @opTest([
        [m(3)],
        #[m()],  # TODO: Need to support empty shapes for placeholders
        [m(4, 7)],
        [m(6, 3, 2, 4, 7, 1, 5)],
    ])
    def testTranspose(self, b, x):
        return [b.transpose(x)]

    @opTest([
        [m(1, 1, 60), (60,)],
        [m(4, 3, 70, 2), (14, 10, 6, 2)],
        [m(7, 3, 2, 4), (-1,)],
        [m(4, 4), (-1,)],
    ])
    def testTransposeReshape(self, b, x, s):
        return [b.reshape(b.transpose(x), s)]

    @opTest([
        [m(3), None],
        #[m(), tuple()],  # TODO: Need to support empty shapes for placeholders
        [m(4, 7), (1, 0)],
        [m(3, 6, 2, 4, 7, 1, 5), (5, 2, 0, 3, 6, 1, 4)],
    ])
    def testPermuteDimensions(self, b, x, s):
        return [b.permute_dimensions(x, pattern=s)]

    @opTest([
        [m(4, 2, 1, 3, 2), 2],
        [m(5, 3, 2, 1), -1],
    ])
    def testSqueeze(self, b, x, ax):
        return [b.squeeze(x, ax)]

    @opTest([[m(10, 10), n(10, 10), 0], [m(10, 10), n(10, 10), -1]])
    def testStack(self, b, *args):
        return [b.stack(args[:-1])]

    @compareForwardExact()
    def testZeros(self, b):
        a = b.zeros(shape=(10,))
        return a

    @compareForwardExact()
    def testOnes(self, b):
        a = b.ones(shape=(10,))
        return a

    @compareForwardExact()
    def testConstant(self, b):
        a = b.constant(5, shape=(10,))
        return a

    def testIsPlaceholder(self):
        x = pkb.placeholder((4, 3))
        self.assertTrue(pkb.is_placeholder(x))
        y = pkb.variable(m(2, 2))
        self.assertFalse(pkb.is_placeholder(y))
        z = pkb.exp(x)
        self.assertFalse(pkb.is_placeholder(z))

    # Note: we skip tensorflow since init_global must be called in the middle of this function
    # for correct semantics, and Theano is sufficient.
    @compareForwardExact(skip_tensorflow=True)
    def testUpdate(self, b):
        a = b.variable(m(10, 10))
        a2 = a * a
        up = b.update(a, a2)
        f = b.function([], [], updates=[up])
        f([])
        f([])
        return a

    @compareForwardExact()
    def testRandomChanges(self, b):
        a = b.random_uniform((3, 3))
        f = b.function([], [a])
        out1 = np.copy(f([])[0])
        logger.debug('out1:\n{}'.format(out1))
        out2 = f([])[0]
        logger.debug('out2:\n{}'.format(out2))
        diff = np.abs(out1 - out2).max()
        logger.debug('diff:\n{}'.format(diff))
        if diff < .01:
            raise Exception("Random isn't random")
        return b.constant(0)

    # Note: This test assumes that our update code matches Theano's, and
    # that testing the second component of the returned update tuple is
    # sufficient. It may be worthwhile to make this test more resilient
    # to refactoring and make it test that the update portion is working
    # as expected.
    @compareForwardClose(skip_tensorflow=True)
    def testMovingAverageUpdate(self, b):
        return b.moving_average_update(b.variable(m(5, 4, 9, 3, 2)), b.variable(n(5, 4, 9, 3, 2)),
                                       0.95)[1]

    @compareForwardClose(skip_tensorflow=True, atol=1e-6)
    def testBatchNormAndUpdate(self, b):
        b.set_learning_phase(1)
        x = b.variable(n(4, 7))
        moving_mean = b.variable(m(4, 1))
        moving_var = b.variable(m(4, 1))
        beta = b.zeros([4, 1])
        gamma = b.ones([4, 1])
        normed, mean, var = b.normalize_batch_in_training(x, gamma, beta, reduction_axes=[1])
        mean_update = b.moving_average_update(moving_mean, mean, 0.01)
        var_update = b.moving_average_update(moving_var, var, 0.01)
        f = b.function([], [], updates=[mean_update, var_update])
        f([])
        return moving_var

    @opTest([[
        m(2, 3, 5),
        m(2, 3, 1) + 3,
        m(2, 3, 1) + 4,
    ]], atol=1e-7)
    def testNormalizeBatchInTrainingSimple(self, b, x, mov_avg, mov_var):
        return [(b.normalize_batch_in_training(x, mov_avg, mov_var, [2]))[0]]

    @opTest([
        [n(2, 3), np.array([3., 4., .7]),
         np.array([1.44, .99, .98])],
        [n(3, 2), None, None],
        [n(1, 3), None, np.array([2., 3., .55])],
        [n(1, 2), np.array([-2., 0.]), None],
    ],
            skip_theano=True,
            skip_tensorflow=True)
    def testNormalizeBatchInTraining(self, b, x, beta, gamma):
        return [b.normalize_batch_in_training(x, gamma, beta, [1])[0]]

    @compareForwardClose()
    def testNormalizeBatchInTrainingWeirdAxis(self, b):
        return b.normalize_batch_in_training(
            b.variable(n(5, 4, 7, 3)),
            b.constant(0.8, shape=(5, 1, 7, 3)),
            b.constant(-5, shape=(5, 1, 7, 3)),
            [1],
        )[1]

    @compareForwardClose()
    def testNormalizeBatchInTrainingWeirdMultiAxis(self, b):
        # These shapes are pretty much nonsense, but TF figures it out (via reshape) so we should too
        return b.normalize_batch_in_training(
            b.variable(n(2, 3, 5, 7)),
            b.constant(11, shape=(3, 1, 1, 1, 1, 1, 1, 1)),
            b.constant(0, shape=(3, 1)),
            [0, 2, 3],
        )[2]

    @compareForwardClose()
    def testNormalizeBatchInTrainingMultiAxis(self, b):
        return b.normalize_batch_in_training(
            b.variable(n(2, 3, 5, 7, 11)),
            b.constant(11, shape=(1, 3, 1, 1, 11)),
            b.constant(0, shape=(1, 3, 1, 1, 11)),
            [0, 2, 3],
        )[2]

    @opTest([[
        n(4, 3),
        np.array([0.0, 0.1, 0.1]),
        np.array([100., 101., 50.]),
        np.array([3., 4., .7]),
        np.array([1.44, .99, .98])
    ]])
    def testBatchNormalization(self, b, x, mean, var, beta, gamma):
        return [b.batch_normalization(x, mean, var, beta, gamma)]

    @opTest([[np.array([100])]], skip_theano=True)
    def testBatchNormalizationVar(self, b, var):
        return [
            b.batch_normalization(
                b.variable(n(1, 1, 2)),
                b.variable(np.array([15])),
                var,
                None,
                None,
            ),
            b.batch_normalization(
                b.variable(n(2, 1, 1)),
                b.variable(np.array([15])),
                var,
                None,
                None,
            )
        ]

    @opTest([[np.array([15])]], skip_theano=True)
    def testBatchNormalizationMean(self, b, mean):
        return [
            b.batch_normalization(
                b.variable(n(3, 4, 5)),
                mean,
                b.variable(np.array([100])),
                None,
                None,
            )
        ]

    @compareForwardClose()
    def testBatchNormalizationOneElement(self, b):
        x = b.variable(n(1, 4, 5))
        return b.batch_normalization(
            b.variable(n(1, 4, 5)),
            b.variable(np.array([15])),
            b.variable(np.array([100])),
            b.variable(np.array([3])),
            b.variable(np.array([1.44])),
        )

    @compareForwardClose()
    def testBatchNormalizationNoBeta(self, b):
        return b.batch_normalization(
            b.variable(n(3, 4, 5)),
            b.variable(np.array([15])),
            b.variable(np.array([100])),
            None,
            b.variable(np.array([1.44])),
        )

    @compareForwardClose()
    def testBatchNormalizationNoGamma(self, b):
        return b.batch_normalization(
            b.variable(n(3, 4, 5)),
            b.variable(np.array([15])),
            b.variable(np.array([100])),
            b.variable(np.array([3])),
            None,
        )

    @opTest([
        [m(4, 6)],
        [m(4, 3, 5)],
        [m(3, 7), None, True],
        [m(2, 5, 4, 7, 3), 1],
    ], atol=1e-7)
    def testVarSimple(self, b, x, ax=None, kd=False):
        return [b.var(x, axis=ax, keepdims=kd)]

    @opTest([
        [m(3, 4)],
        [m(1, 5, 2)],
        [m(7, 2), None, True],
        [m(2, 1, 5, 7, 3), 4],
    ], atol=1e-7)
    def testStd(self, b, x, ax=None, kd=False):
        return [b.std(x, axis=ax, keepdims=kd)]

    @opTest([[m(3, 3)]])
    def testSelfMult(self, b, x):
        A = x
        return [b.dot(A, A)]

    @opTest([
        [m(3, 4), 0],
        [m(1, 3, 2, 4), [0, 2]],
        [m(1, 2, 2, 2), 3],
    ])
    def testReverse(self, b, x, ax):
        return [b.reverse(x, ax)]

    # Test vs. Theano not TF b/c TF seems to be doing something weird (perhaps
    # returning a pre-sparse-to-dense-conversion version?) with the gradient
    # and it doesn't match Theano & us.
    @opTest(
        [[np.array([[1.0, 2.0], [2.0, 7.0], [5.0, 6.0]])],
         [
             np.array([[[3., 2., 4.], [1., 0., -1.], [1.4, 2.5, 3.4], [2.4, 3.6, 4.4]],
                       [[-3., 1.1, 4.1], [3.2, -0.4, -4.], [-1.5, 2.2, 3.99], [2.114, -3.2, -4.]],
                       [[4.1, -1.2, .1234], [4.2, .943, 9.21], [43.4, 47.1, 22.],
                        [0.0, -3434., -2.4]]])
         ]],
        skip_theano=False,
        skip_tensorflow=True)
    def testGather(self, b, v):
        I = b.variable(np.array([0, 2, 1, 0], dtype='int32'), dtype='int32')
        I2 = b.variable(np.array([[2, 1], [0, 1], [1, 0], [2, 1], [0, 0]], dtype='int32'),
                        dtype='int32')
        return [b.gather(v, I)]

    @compareForwardClose()
    def testGatherLong(self, b):
        V = b.variable(np.array([[1.0, 2.0], [2.0, 7.0], [5.0, 6.0]]))
        I = b.variable(np.array([[0, 1, 1, 0], [0, 0, 0, 1], [1, 0, 1, 0]], dtype='int32'),
                       dtype='int32')
        return b.gather(V, I)

    @compareForwardClose()
    def testGatherWithA1Dim(self, b):
        V = b.variable(np.array([[1.0, 2.0], [2.0, 7.0], [5.0, 6.0]]))
        I = b.variable(np.array([[0], [1], [0]], dtype='int32'), dtype='int32')
        return b.gather(V, I)

    @compareForwardClose()
    def testGatherLong2(self, b):
        V = b.variable(np.array([[1.0, 2.0], [2.0, 7.0], [5.0, 6.0]]))
        I = b.variable(np.array([[[0, 1, 1, 0], [1, 0, 0, 1]], [[1, 0, 1, 0], [0, 0, 1, 1]]],
                                dtype='int32'),
                       dtype='int32')
        return b.gather(V, I)

    @opTest([[m(2, 3)]])
    def testRepeat(self, b, x):
        return [b.repeat(x, 4)]

    @opTest([[m(3, 2, 4, 5, 6)]])
    def testRepeatElements(self, b, x):
        return [b.repeat_elements(x, 3, 4)]

    @opTest([
        [m(4, 6, 9, 3), 3, 1, 'channels_last'],
        [m(2, 3, 12, 12), 2, 3, 'channels_first'],
    ])
    def testResizeImages(self, b, x, h, w, df):
        return [b.resize_images(x, h, w, df)]

    @opTest([
        [m(3, 2, 5, 11), 3, 1, 'channels_last'],
        [m(1, 3, 7, 5), 2, 3, 'channels_first'],
        [m(1, 1, 2, 3), 3, 4, 'channels_first'],
    ])
    def testResizeImagesBilinear(self, b, x, h, w, df):
        # Tested without ends b/c of different padding behavior from TF
        resized = b.resize_images(x, h, w, df, interpolation='bilinear')
        shp = b.get_variable_shape(x)
        if df == 'channels_first':
            return [resized[:, :, :h * shp[2] - h, :w * shp[3] - w]]
        elif df == 'channels_last':
            return [resized[:, :h * shp[1] - h, :w * shp[2] - w, :]]
        else:
            raise ValueError('Bad data format requested for test')

    @opTest([
        [m(4, 6, 5, 2, 3), 3, 1, 2, 'channels_last'],
        [m(1, 3, 2, 5, 4), 2, 3, 4, 'channels_first'],
    ])
    def testResizeVolumes(self, b, x, d, h, w, df):
        return [b.resize_volumes(x, d, h, w, df)]

    @opTest([[m(3, 5)]])
    def testL2Normalize(self, b, x):
        return [b.l2_normalize(x, axis=1)]

    @opTest([
        [m(2, 3, 4), m(2, 3, 3), m(2, 3, 1)],
        [m(3, 2, 4), m(3, 1, 4), m(3, 3, 4), 1],
    ])
    def testConcatenate(self, b, x, y, z, ax=-1):
        return [b.concatenate([x, y, z], axis=ax)]

    @opTest([
        [m(2, 3, 4), m(2, 3, 3), m(2, 3, 1)],
        [m(3, 2, 4), m(3, 1, 4), m(3, 3, 4), 1],
    ],
            input_shapes=[((2, 3, None), (2, 3, None), (2, 3, None)),
                          ((3, None, 4), (3, None, 4), (3, None, 4))],
            verbose=False)
    def testConcatenateSymbolic(self, b, x, y, z, ax=-1):
        return [b.concatenate([x, y, z], axis=ax)]

    @compareForwardExact()
    def testZerosLike(self, b):
        A = b.variable(m(3, 2, 4))
        return b.zeros_like(A)

    @compareForwardExact()
    def testOnesLike(self, b):
        A = b.variable(m(3, 2, 4))
        return b.ones_like(A)

    @opTest([
        [m(3, 2, 4), 1],
        [m(2, 5, 3)],
    ])
    def testExpandDims(self, b, x, ax=-1):
        return [b.expand_dims(x, ax)]

    @opTest([
        [m(3, 2, 4), [1, 7, 3]],
        [m(2, 3, 1), [2, 1, 4]],
    ])
    def testTile(self, b, x, n):
        return [b.tile(x, n)]

    @opTest([[m(34)]])
    def testSliceBasic(self, b, x):
        return [b.exp(x[2:30]), b.log(x[:5]), b.tanh(x[-4:]), b.sqrt(x[-1])]

    @opTest([
        [m(4, 3, 3, 2, 5)],
        [m(5, 4, 4, 3, 6)],
        [m(6, 5, 5, 4, 7)],
    ])
    def testSliceMessy(self, b, x):
        return [
            x[-1::-3, :2:2, -3:-2, ::-1, -1:-6:-2],
            x[2::-1, 0:2:1, 1, :1, 1:5:2],
        ]

    @opTest([[m(2, 3, 2)]])
    def testSliceShort(self, b, x):
        return [x[1]]

    @opTest([[m(2, 3, 4, 5)], [m(2, 1, 2)]])
    def testSliceEllipsis(self, b, x):
        return [x[..., 1], x[-1, ..., 0, ::-1], x[...]]

    def testConvParameterRankExceptions(self):
        A = pkb.variable(m(2, 3, 1))
        B = pkb.variable(m(1, 2, 1))
        C = pkb.variable(m(2, 2, 2, 1))
        with self.assertRaises(plaidml2.Error):
            pkb.conv(A, C)
        with self.assertRaises(plaidml2.Error):
            pkb.conv(A, B, strides=(2, 3))
        with self.assertRaises(plaidml2.Error):
            pkb.conv(A, B, dilation_rate=(1, 1))

    @compareForwardExact()
    def testCastToInt(self, b):
        A = b.variable(m(3, 2, 4))
        return b.cast(A, dtype='int16')

    @compareForwardExact()
    def testCastToFloat(self, b):
        A = b.variable(m(3, 2, 4))
        A2 = b.cast(A, dtype='int32')
        return b.cast(A, dtype='float32')

    @compareForwardExact()
    def testCastToUInt(self, b):
        A = b.variable(m(3, 2, 4))
        return b.cast(A + 2, dtype='uint8')

    # Th/TF disagree w/ us about negative zeros and I think the even/odd rounding
    # direction for numbers ending in *.5, so we'll settle for a close match.
    @compareForwardClose()
    def testRound(self, b):
        vals = np.array([[1.7, 0.8, 1.5], [0.9, -0.3, -0.8], [0, 1.7, 0.6]])
        return b.round(b.variable(vals))

    def testCeil(self):
        npt.assert_allclose(pkb.ceil(pkb.variable(m(6, 2, 3))).eval(), np.ceil(m(6, 2, 3)))

    def testFloor(self):
        npt.assert_allclose(pkb.floor(pkb.variable(m(6, 2, 3))).eval(), np.floor(m(6, 2, 3)))

    @opTest([
        [m(3, 2, 4), n(3, 2, 4), 0],
        [m(2, 3), n(2, 3), 1],
    ])
    def testSwitch(self, b, e, t, c):
        c_tensor = b.variable(c)
        return [
            b.switch(c_tensor, e, t),
        ]

    @opTest([
        [m(1, 2, 4), 0],
        [m(2, 3), 1],
        [m(2, 3), 0],
        [m(2, 4, 5), 2],
    ])
    def testCumSum(self, b, t, a):
        return [b.cumsum(t, a)]

    # TODO(T1026): Switch to opTest once PROD AggregationOp supports derivatives
    @compareForwardExact()
    def testCumProd(self, b):
        t = b.constant(m(5, 3))
        return b.cumprod(t, 1)

    @opTest([[m(4, 7, 1)], [m(2, 8, 3), (1, 3)], [m(2, 5, 7), (0, 0)]])
    def testTemporalPadding(self, b, x, p=(1, 1)):
        return [b.temporal_padding(x, padding=p)]

    @opTest([[m(4, 6, 7, 1)], [m(2, 4, 8, 3), ((1, 3), (0, 2))],
             [m(2, 5, 3, 1), ((4, 0), (0, 0)), 'channels_first']])
    def testSpatial2DPadding(self, b, x, p=((1, 1), (1, 1)), d=None):
        return [b.spatial_2d_padding(x, padding=p, data_format=d)]

    @opTest([[m(4, 5, 3, 1, 2)], [m(3, 8, 1, 5, 6), ((0, 2), (3, 5), (1, 4))],
             [m(4, 3, 7, 2, 2), ((0, 0), (1, 1), (0, 0)), 'channels_first']])
    def testSpatial3DPadding(self, b, x, p=((1, 1), (1, 1), (1, 1)), d=None):
        return [b.spatial_3d_padding(x, padding=p, data_format=d)]

    # Big rollup
    @opTest([[m(1000, 1000)]], do_grads=False)
    @unittest.skip('This is slow (TODO: re-enable)')
    def testBigRollup(self, b, x):
        return [b.sum(x, axis=1)]

    # Resnet sized tests
    @opTest([[m(1, 224, 224, 3), m(7, 7, 3, 64)]], do_grads=False)
    def resnetLayer1(self, b, x, k):
        return [b.conv2d(x, k, strides=(2, 2), padding='valid')]

    @opTest([[m(1, 56, 56, 64), m(3, 3, 64, 64)]], do_grads=False)
    def resnetLayer2(self, b, x, k):
        c = b.conv2d(x, k, padding='same')
        o = b.relu(c)
        return [o]

    @opTest([[m(1, 56, 56, 256), m(3, 3, 256, 128)]], do_grads=False)
    def res3a_branch2a(self, b, x, k):
        return [b.conv2d(x, k, strides=(2, 2), padding='same')]

    @opTest([[m(1, 56, 56, 64), m(1, 1, 64, 64)]], do_grads=False)
    def res2a_branch2a(self, b, x, k):
        return [b.conv2d(x, k, strides=(1, 1), padding='same')]

    @opTest([[m(1, 56, 56, 64), m(3, 3, 64, 64)]], do_grads=False)
    def res2a_branch2b(self, b, x, k):
        return [b.conv2d(x, k, strides=(1, 1), padding='same')]

    @opTest([[m(1, 2048), m(2048, 1000)]], do_grads=False)
    def fc_1000(self, b, x, k):
        return [b.dot(x, k)]

    @opTest([[m(1024, 1024), m(1024, 1024)]], do_grads=False)
    def bigMatMul(self, b, A, B):
        return [b.dot(A, B)]

    def testDupOutputs(self):

        def model(b):
            A = b.variable(m(10, 20), name='A')
            B = b.variable(m(20, 30), name='B')
            C = b.dot(A, B)
            fn = b.function([], [C, C, C])
            return fn([])

        tf_session = tensorflow.Session()
        tf.set_session(tf_session)
        tensorflow_result = model(tf)
        plaidml_result = model(pkb)

        for result in zip(plaidml_result, tensorflow_result):
            npt.assert_allclose(result[0],
                                result[1],
                                rtol=DEFAULT_TOL,
                                atol=DEFAULT_ATOL,
                                err_msg='x=plaidml, y=tensorflow')


if __name__ == '__main__':
    np.set_printoptions(threshold=np.inf)
    if args.shard_count:
        print('Running shard {} of {}'.format(args.shard, args.shard_count))
        loader = unittest.TestLoader()
        suite = unittest.TestSuite()
        for test_num, test in enumerate(loader.loadTestsFromTestCase(TestBackendOps)):
            if test_num % args.shard_count == args.shard:
                print("test_num: {}, test: {}".format(test_num, test))
                suite.addTest(test)
        runner = unittest.TextTestRunner()
        exit(not runner.run(suite).wasSuccessful())
    else:
        unittest.main(argv=sys.argv[:1] + remainder, verbosity=args.verbose + 1)<|MERGE_RESOLUTION|>--- conflicted
+++ resolved
@@ -191,17 +191,6 @@
     return decorator
 
 
-<<<<<<< HEAD
-def opTest(
-        in_data,
-        tol=DEFAULT_TOL,
-        atol=DEFAULT_ATOL,
-        do_grads=False,  # TODO: re-enable when gradients are ported to MLIR
-        skip_theano=True,
-        skip_tensorflow=False,
-        verbose=False,
-        input_shapes=None):
-=======
 # TODO(MLIR): Remove this once MLIR supports gradients
 SHOULD_DO_GRADS = os.getenv('PLAIDML_MLIR') != '1'
 
@@ -214,7 +203,6 @@
            skip_tensorflow=False,
            verbose=False,
            input_shapes=None):
->>>>>>> 61287a1c
     # If using with non-tensor parameters, all tensor params must appear before
     # all non-tensor params
     # input_shapes should be None or an iterable containing tuples
