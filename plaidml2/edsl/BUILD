--- conflicted
+++ resolved
@@ -38,19 +38,7 @@
         "derivs.cc",
         "derivs.h",
         "ffi.cc",
-        "helper.cc",
     ],
-    hdrs = SDK_HDRS + [
-        "helper.h",
-    ],
-<<<<<<< HEAD
-    defines = ["PLAIDML_EDSL_DLL"],
-    visibility = ["//visibility:public"],
-    deps = [
-        "//base/util",
-        "//plaidml2/core",
-        "//pmlc/dialect/tile",
-=======
     hdrs = SDK_HDRS,
     defines = [
         "PLAIDML_EDSL_DLL",
@@ -61,7 +49,6 @@
         "//base/util",
         "//plaidml2/core:core_ast",
         "//tile/lang/ast",
->>>>>>> 61287a1c
     ],
     alwayslink = 1,
 )
@@ -72,8 +59,11 @@
         "derivs.cc",
         "derivs.h",
         "ffi.cc",
+        "helper.cc",
     ],
-    hdrs = SDK_HDRS,
+    hdrs = SDK_HDRS + [
+        "helper.h",
+    ],
     defines = [
         "PLAIDML_EDSL_DLL",
         "PLAIDML_MLIR",
