// Copyright 2019 Intel Corporation.

#include "plaidml2/core/ffi.h"

#include <cstdlib>
#include <memory>
#include <mutex>
#include <utility>
#include <vector>

#include <boost/filesystem.hpp>

<<<<<<< HEAD
#include "mlir/Support/DebugStringHelper.h"

=======
#include "base/context/context.h"
#include "base/context/eventlog.h"
#include "base/eventing/file/eventlog.h"
>>>>>>> 0ff776e5
#include "base/util/env.h"
#include "plaidml2/core/internal.h"
#include "plaidml2/core/settings.h"
#include "tile/platform/local_machine/platform.h"

using plaidml::core::ffi_wrap;
using plaidml::core::ffi_wrap_void;
using plaidml::core::GetPlatform;
using plaidml::core::GlobalContext;
using plaidml::core::Settings;
using pmlc::dialect::eltwise::ScalarType;
using vertexai::context::Context;
using vertexai::tile::DataType;
using LocalPlatform = vertexai::tile::local_machine::Platform;

extern const char* PLAIDML_VERSION;

<<<<<<< HEAD
namespace plaidml::core {
=======
namespace {

void plaidml_reset_eventlog(void) {
  auto ctx = GlobalContext::getContext();
  ctx->set_eventlog(nullptr);
}

}  // namespace

namespace plaidml {
namespace core {
>>>>>>> 0ff776e5

PlatformHolder::PlatformHolder() : platform(new LocalPlatform) {}

PlatformHolder& GetPlatform() {
  static PlatformHolder holder;
  return holder;
}

}  // namespace plaidml::core

extern "C" {

void plaidml_init(plaidml_error* err) {
  static std::once_flag is_initialized;
  ffi_wrap_void(err, [&] {
    std::call_once(is_initialized, []() {
      vertexai::env::Set("PLAIDML_CLEANUP_NAMES", "1");
      auto level_str = vertexai::env::Get("PLAIDML_VERBOSE");
      if (level_str.size()) {
        auto level = std::atoi(level_str.c_str());
        if (level) {
          el::Loggers::setVerboseLevel(level);
        }
      }
      IVLOG(1, "plaidml_init");
      Settings::Instance()->load();
      auto ctx = GlobalContext::getContext();
      GetPlatform();
      auto eventlog_str = vertexai::env::Get("PLAIDML_EVENTLOG_FILENAME");
      if (eventlog_str.size()) {
        IVLOG(1, "Logging events to " << eventlog_str);
        vertexai::eventing::file::proto::EventLog e_config;
        e_config.set_filename(eventlog_str);
        auto eventlog = std::make_shared<vertexai::eventing::file::EventLog>(e_config);
        ctx->set_eventlog(std::move(eventlog));
        ctx->set_is_logging_events(true);
      }
      std::atexit(plaidml_reset_eventlog);
    });
  });
}

void plaidml_shutdown(plaidml_error* err) {
  ffi_wrap_void(err, [&] {
    IVLOG(1, "plaidml_shutdown");
    GetPlatform().platform.reset(nullptr);
  });
}

const char* plaidml_version(  //
    plaidml_error* err) {
  return ffi_wrap<const char*>(err, nullptr, [&] {  //
    return PLAIDML_VERSION;
  });
}

size_t plaidml_settings_list_count(  //
    plaidml_error* err) {
  return ffi_wrap<size_t>(err, 0, [&] {  //
    return Settings::Instance()->all().size();
  });
}

void plaidml_settings_list(  //
    plaidml_error* err,      //
    size_t nitems,           //
    plaidml_string** keys,   //
    plaidml_string** values) {
  ffi_wrap_void(err, [&] {
    size_t i = 0;
    const auto& settings = Settings::Instance()->all();
    for (auto it = settings.begin(); it != settings.end() && i < nitems; it++, i++) {
      keys[i] = new plaidml_string{it->first};
      values[i] = new plaidml_string{it->second};
    }
  });
}

void plaidml_settings_load(  //
    plaidml_error* err) {
  ffi_wrap_void(err, [&] {  //
    Settings::Instance()->load();
  });
}

void plaidml_settings_save(  //
    plaidml_error* err) {
  ffi_wrap_void(err, [&] {  //
    Settings::Instance()->save();
  });
}

plaidml_string* plaidml_settings_get(  //
    plaidml_error* err,                //
    const char* key) {
  return ffi_wrap<plaidml_string*>(err, nullptr, [&]() -> plaidml_string* {  //
    return new plaidml_string{Settings::Instance()->get(key)};
  });
}

void plaidml_settings_set(  //
    plaidml_error* err,     //
    const char* key,        //
    const char* value) {
  ffi_wrap_void(err, [&] {  //
    Settings::Instance()->set(key, value);
  });
}

const char* plaidml_string_ptr(plaidml_string* str) { return str->str.c_str(); }

void plaidml_string_free(plaidml_string* str) {
  plaidml_error err;
  ffi_wrap_void(&err, [&] {  //
    delete str;
  });
}

void plaidml_shape_free(  //
    plaidml_error* err,   //
    plaidml_shape* shape) {
  ffi_wrap_void(err, [&] {  //
    delete shape;
  });
}

plaidml_shape* plaidml_shape_alloc(  //
    plaidml_error* err,              //
    plaidml_datatype dtype,          //
    size_t ndims,                    //
    const int64_t* sizes,            //
    const int64_t* strides) {
  return ffi_wrap<plaidml_shape*>(err, nullptr, [&] {
    auto type = GlobalContext::get()->MakeTensorType(static_cast<DataType>(dtype), {sizes, ndims}, {strides, ndims});
    return new plaidml_shape{type};
  });
}

plaidml_string* plaidml_shape_repr(  //
    plaidml_error* err,              //
    plaidml_shape* shape) {
  return ffi_wrap<plaidml_string*>(err, nullptr, [&] {  //
    return new plaidml_string{mlir::debugString(shape->type)};
  });
}

size_t plaidml_shape_get_ndims(  //
    plaidml_error* err,          //
    plaidml_shape* shape) {
  return ffi_wrap<size_t>(err, 0, [&] {  //
    return shape->type.getRank();
  });
}

plaidml_datatype plaidml_shape_get_dtype(  //
    plaidml_error* err,                    //
    plaidml_shape* shape) {
  return ffi_wrap<plaidml_datatype>(err, PLAIDML_DATA_INVALID, [&] {
    auto elementType = shape->type.getElementType();
    auto scalarType = elementType.dyn_cast<ScalarType>();
    return static_cast<plaidml_datatype>(scalarType.type());
  });
}

int64_t plaidml_shape_get_dim_size(  //
    plaidml_error* err,              //
    plaidml_shape* shape,            //
    size_t dim) {
  return ffi_wrap<int64_t>(err, 0, [&] {
    const auto& dims = shape->type.getShape();
    if (dims.size() < dim) {
      throw std::range_error("dim index out of range");
    }
    return dims[dim].size;
  });
}

int64_t plaidml_shape_get_dim_stride(  //
    plaidml_error* err,                //
    plaidml_shape* shape,              //
    size_t dim) {
  return ffi_wrap<int64_t>(err, 0, [&] {
    const auto& dims = shape->type.getShape();
    if (dims.size() < dim) {
      throw std::range_error("dim index out of range");
    }
    return dims[dim].stride;
  });
}

uint64_t plaidml_shape_get_nbytes(  //
    plaidml_error* err,             //
    plaidml_shape* shape) {
  return ffi_wrap<int64_t>(err, 0, [&] {  //
    return shape->type.getByteSize();
  });
}

void plaidml_buffer_free(  //
    plaidml_error* err,    //
    plaidml_buffer* buffer) {
  ffi_wrap_void(err, [&] {  //
    delete buffer;
  });
}

plaidml_buffer* plaidml_buffer_alloc(  //
    plaidml_error* err,                //
    const char* device_id,             //
    size_t size) {
  return ffi_wrap<plaidml_buffer*>(err, nullptr, [&] {
    auto ctx = GlobalContext::getContext();
    auto buffer = GetPlatform()->MakeBuffer(*ctx, device_id, size);
    return new plaidml_buffer{buffer};
  });
}

plaidml_view* plaidml_buffer_mmap_current(  //
    plaidml_error* err,                     //
    plaidml_buffer* buffer) {
  return ffi_wrap<plaidml_view*>(err, nullptr, [&] {  //
    auto ctx = GlobalContext::getContext();
    return new plaidml_view{buffer->buffer->MapCurrent(*ctx).get()};
  });
}

plaidml_view* plaidml_buffer_mmap_discard(  //
    plaidml_error* err,                     //
    plaidml_buffer* buffer) {
  return ffi_wrap<plaidml_view*>(err, nullptr, [&] {  //
    auto ctx = GlobalContext::getContext();
    return new plaidml_view{buffer->buffer->MapDiscard(*ctx)};
  });
}

void plaidml_view_free(  //
    plaidml_error* err,  //
    plaidml_view* view) {
  ffi_wrap_void(err, [&] {  //
    delete view;
  });
}

char* plaidml_view_data(  //
    plaidml_error* err,   //
    plaidml_view* view) {
  return ffi_wrap<char*>(err, nullptr, [&] {  //
    return view->view->data();
  });
}

size_t plaidml_view_size(  //
    plaidml_error* err,    //
    plaidml_view* view) {
  return ffi_wrap<size_t>(err, 0, [&] {  //
    return view->view->size();
  });
}

void plaidml_view_writeback(  //
    plaidml_error* err,       //
    plaidml_view* view) {
  ffi_wrap_void(err, [&] {
    auto ctx = GlobalContext::getContext();
    view->view->WriteBack(*ctx);
  });
}

}  // extern "C"<|MERGE_RESOLUTION|>--- conflicted
+++ resolved
@@ -10,14 +10,11 @@
 
 #include <boost/filesystem.hpp>
 
-<<<<<<< HEAD
 #include "mlir/Support/DebugStringHelper.h"
 
-=======
 #include "base/context/context.h"
 #include "base/context/eventlog.h"
 #include "base/eventing/file/eventlog.h"
->>>>>>> 0ff776e5
 #include "base/util/env.h"
 #include "plaidml2/core/internal.h"
 #include "plaidml2/core/settings.h"
@@ -35,21 +32,7 @@
 
 extern const char* PLAIDML_VERSION;
 
-<<<<<<< HEAD
 namespace plaidml::core {
-=======
-namespace {
-
-void plaidml_reset_eventlog(void) {
-  auto ctx = GlobalContext::getContext();
-  ctx->set_eventlog(nullptr);
-}
-
-}  // namespace
-
-namespace plaidml {
-namespace core {
->>>>>>> 0ff776e5
 
 PlatformHolder::PlatformHolder() : platform(new LocalPlatform) {}
 
@@ -86,8 +69,8 @@
         auto eventlog = std::make_shared<vertexai::eventing::file::EventLog>(e_config);
         ctx->set_eventlog(std::move(eventlog));
         ctx->set_is_logging_events(true);
+        std::atexit([]() { GlobalContext::getContext()->set_eventlog(nullptr); });
       }
-      std::atexit(plaidml_reset_eventlog);
     });
   });
 }
