// Copyright 2019 Intel Corporation.

#pragma once

#include <memory>
#include <string>

#include "plaidml2/core/ffi.h"
<<<<<<< HEAD
#include "pmlc/dialect/stripe/types.h"
#include "pmlc/dialect/tile/builder.h"
#include "tile/base/platform.h"
=======
#include "tile/base/platform.h"
#include "tile/base/shape.h"

#ifdef PLAIDML_AST
#include "tile/lang/ast/ast.h"
#endif
#ifdef PLAIDML_MLIR
#include "pmlc/dialect/tile/builder.h"
#endif
>>>>>>> 61287a1c

extern "C" {

struct plaidml_string {
  std::string str;
};

struct plaidml_shape {
  pmlc::dialect::stripe::TensorType type;
};

struct plaidml_expr {
<<<<<<< HEAD
=======
#ifdef PLAIDML_AST
  vertexai::tile::lang::ast::ExprPtr expr;
#endif
#ifdef PLAIDML_MLIR
>>>>>>> 61287a1c
  mlir::Value* value = nullptr;
#endif
};

struct plaidml_program {
<<<<<<< HEAD
=======
#ifdef PLAIDML_AST
  vertexai::tile::lang::ast::ProgramEvaluation eval;
#endif
#ifdef PLAIDML_MLIR
>>>>>>> 61287a1c
  std::shared_ptr<pmlc::dialect::tile::TileProgram> program;
#endif
};

struct plaidml_buffer {
  std::shared_ptr<vertexai::tile::Buffer> buffer;
};

struct plaidml_view {
  std::shared_ptr<vertexai::tile::View> view;
};

}  // extern "C"

namespace plaidml::core {

struct GlobalContext {
#ifdef PLAIDML_MLIR
  static pmlc::dialect::tile::TileBuilder* get() {
    static thread_local pmlc::dialect::tile::TileBuilder builder;
    return &builder;
  }
#endif

  static vertexai::context::Context* getContext() {
    static vertexai::context::Context context;
    return &context;
  }
};

struct PlatformHolder {
  PlatformHolder();
  std::unique_ptr<vertexai::tile::Platform> platform;
  vertexai::tile::Platform* operator->() { return platform.get(); }
};

PlatformHolder& GetPlatform();

template <typename T, typename F>
T ffi_wrap(plaidml_error* err, T val, F fn) {
  try {
    err->code = 0;
    err->msg = nullptr;
    return fn();
  } catch (const std::exception& ex) {
    err->code = 1;
    err->msg = new plaidml_string{ex.what()};
    return val;
  } catch (...) {
    err->code = 1;
    err->msg = new plaidml_string{"C++ exception"};
    return val;
  }
}

template <typename F>
void ffi_wrap_void(plaidml_error* err, F fn) {
  try {
    err->code = 0;
    err->msg = nullptr;
    fn();
  } catch (const std::exception& ex) {
    err->code = 1;
    err->msg = new plaidml_string{ex.what()};
  } catch (...) {
    err->code = 1;
    err->msg = new plaidml_string{"C++ exception"};
  }
}

}  // namespace plaidml::core<|MERGE_RESOLUTION|>--- conflicted
+++ resolved
@@ -6,11 +6,6 @@
 #include <string>
 
 #include "plaidml2/core/ffi.h"
-<<<<<<< HEAD
-#include "pmlc/dialect/stripe/types.h"
-#include "pmlc/dialect/tile/builder.h"
-#include "tile/base/platform.h"
-=======
 #include "tile/base/platform.h"
 #include "tile/base/shape.h"
 
@@ -18,9 +13,9 @@
 #include "tile/lang/ast/ast.h"
 #endif
 #ifdef PLAIDML_MLIR
+#include "pmlc/dialect/stripe/types.h"
 #include "pmlc/dialect/tile/builder.h"
 #endif
->>>>>>> 61287a1c
 
 extern "C" {
 
@@ -29,29 +24,28 @@
 };
 
 struct plaidml_shape {
+#ifdef PLAIDML_AST
+  vertexai::tile::TensorShape shape;
+#endif
+#ifdef PLAIDML_MLIR
   pmlc::dialect::stripe::TensorType type;
+#endif
 };
 
 struct plaidml_expr {
-<<<<<<< HEAD
-=======
 #ifdef PLAIDML_AST
   vertexai::tile::lang::ast::ExprPtr expr;
 #endif
 #ifdef PLAIDML_MLIR
->>>>>>> 61287a1c
   mlir::Value* value = nullptr;
 #endif
 };
 
 struct plaidml_program {
-<<<<<<< HEAD
-=======
 #ifdef PLAIDML_AST
   vertexai::tile::lang::ast::ProgramEvaluation eval;
 #endif
 #ifdef PLAIDML_MLIR
->>>>>>> 61287a1c
   std::shared_ptr<pmlc::dialect::tile::TileProgram> program;
 #endif
 };
