// Copyright 2019 Intel Corporation.

#include "plaidml2/op/ffi.h"

#include <mutex>

#include <boost/format.hpp>

#include "plaidml2/core/internal.h"
#include "plaidml2/op/lib/ops.h"

using plaidml::core::ffi_wrap;
using plaidml::core::ffi_wrap_void;
using namespace plaidml::op;    // NOLINT
using namespace plaidml::edsl;  // NOLINT

extern "C" {

void plaidml_op_init(  //
    plaidml_error* err) {
  static std::once_flag is_initialized;
  ffi_wrap_void(err, [&] {
    std::call_once(is_initialized, []() {
      IVLOG(1, "plaidml_op_init");
      lib::RegisterOps();
    });
  });
}

plaidml_expr* plaidml_op_make(  //
    plaidml_error* err,         //
    const char* op_name,        //
    plaidml_expr* expr) {
  return ffi_wrap<plaidml_expr*>(err, nullptr, [&] {
    Value value{expr};
    auto op = lib::OperationRegistry::Instance()->Resolve(op_name);
    if (!op) {
      throw std::runtime_error(str(boost::format("Operation not registered: %1%") % op_name));
    }
    auto ret = op(value);
<<<<<<< HEAD
    return new plaidml_expr{ret.as_ptr()->value};
=======
#ifdef PLAIDML_AST
    return new plaidml_expr{ret.as_ptr()->expr};
#endif
#ifdef PLAIDML_MLIR
    return new plaidml_expr{ret.as_ptr()->value};
#endif
>>>>>>> 61287a1c
  });
}

}  // extern "C"<|MERGE_RESOLUTION|>--- conflicted
+++ resolved
@@ -38,16 +38,12 @@
       throw std::runtime_error(str(boost::format("Operation not registered: %1%") % op_name));
     }
     auto ret = op(value);
-<<<<<<< HEAD
-    return new plaidml_expr{ret.as_ptr()->value};
-=======
 #ifdef PLAIDML_AST
     return new plaidml_expr{ret.as_ptr()->expr};
 #endif
 #ifdef PLAIDML_MLIR
     return new plaidml_expr{ret.as_ptr()->value};
 #endif
->>>>>>> 61287a1c
   });
 }
 
