// Copyright 2019 Intel Corporation.

#include "plaidml2/exec/ffi.h"

#include <algorithm>
#include <map>
#include <memory>
#include <string>

#include "llvm/Support/FormatVariadic.h"

#include "plaidml2/core/internal.h"
#include "tile/targets/targets.h"

#ifdef PLAIDML_AST
#include "tile/lang/gen_stripe.h"
#endif
#ifdef PLAIDML_MLIR
#include "mlir/Support/DebugStringHelper.h"

#include "pmlc/dialect/stripe/dialect.h"
#include "pmlc/dialect/stripe/transcode.h"
#include "pmlc/dialect/tile/lowering.h"
#include "pmlc/dialect/tile/program.h"
<<<<<<< HEAD
#include "tile/targets/targets.h"
=======
#endif
>>>>>>> 61287a1c

using plaidml::core::ffi_wrap;
using plaidml::core::ffi_wrap_void;
using plaidml::core::GetPlatform;
using plaidml::core::GlobalContext;
using vertexai::context::Context;
using vertexai::tile::Allocator;
using vertexai::tile::Buffer;
using vertexai::tile::ConstBufferManager;
using vertexai::tile::Program;
using vertexai::tile::View;
using vertexai::tile::targets::GetConfigs;

#ifdef PLAIDML_AST
using vertexai::tile::lang::ast::ParamExpr;
#endif
#ifdef PLAIDML_MLIR
using pmlc::dialect::stripe::Dialect;
using pmlc::dialect::stripe::FromMLIR;
using pmlc::dialect::tile::LowerIntoStripe;
#endif

namespace {

class PlatformAllocator : public Allocator {
 public:
  explicit PlatformAllocator(const std::string& device_id) : device_id_(device_id) {}

  std::shared_ptr<Buffer> allocate(size_t size) {
    Context ctx;
    return GetPlatform()->MakeBuffer(ctx, device_id_, size);
  }

 private:
  std::string device_id_;
};

}  // namespace

extern "C" {

struct plaidml_executable {
  using BufferMap = std::map<std::string, std::shared_ptr<Buffer>>;
  BufferMap input_bufs;
  BufferMap output_bufs;
  std::shared_ptr<Program> program;
};

void plaidml_exec_init(  //
    plaidml_error* err) {
  static std::once_flag is_initialized;
  ffi_wrap_void(err, [&] {
    std::call_once(is_initialized, []() {
      IVLOG(1, "plaidml_exec_init");
      GetPlatform();
    });
  });
}

size_t plaidml_device_list_count(  //
    plaidml_error* err) {
  return ffi_wrap<size_t>(err, 0, [&] {  //
    return GetPlatform()->ListDevices().size();
  });
}

void plaidml_device_list(  //
    plaidml_error* err,    //
    size_t ndevices,       //
    plaidml_string** device_ids) {
  ffi_wrap_void(err, [&] {
    auto devices = GetPlatform()->ListDevices();
    for (size_t i = 0; i < std::min(ndevices, devices.size()); i++) {
      device_ids[i] = new plaidml_string{devices[i]};
    }
  });
}

plaidml_executable* plaidml_compile(  //
    plaidml_error* err,               //
    plaidml_program* program,         //
    const char* device,               //
    const char* target,               //
    size_t ninputs,                   //
    plaidml_binding** inputs,         //
    size_t noutputs,                  //
    plaidml_binding** outputs) {
  return ffi_wrap<plaidml_executable*>(err, nullptr, [&] {
    IVLOG(1, "Compiling with device: " << device << ", target: " << target);
    auto configs = GetConfigs().configs();
    if (!configs.count(target)) {
      throw std::runtime_error(llvm::formatv("Unknown target specified: {0}", target).str());
    }
#ifdef PLAIDML_AST
    ConstBufferManager const_bufs;
    const_bufs.allocator = std::make_shared<PlatformAllocator>(device);
    std::unique_ptr<plaidml_executable> exec{new plaidml_executable};
<<<<<<< HEAD
    // 1. lower tile dialect -> stripe dialect
    auto module = LowerIntoStripe(*program->program->module);
    // 2. convert MLIR -> stripe
    auto stripe = FromMLIR(*module);
    Context ctx;
    exec->program = GetPlatform()->MakeProgram(ctx, device, target, stripe, &const_bufs);
    IVLOG(1, "After make program");

    // add user supplied input buffers to the ioMap
    for (size_t i = 0; i < ninputs; i++) {
      IVLOG(1, "Input[" << i << "]");
      auto stagingValue = inputs[i]->expr->value;
      program->program->ioMap.emplace(stagingValue, inputs[i]->buffer->buffer);
    }

    // bind all input buffers
    auto stripeFuncOp = llvm::dyn_cast<mlir::FuncOp>(module->getBody()->front());
    if (!stripeFuncOp) {
      throw std::runtime_error("Missing stripe FuncOp");
    }
    for (const auto& [stagingValue, buffer] : program->program->ioMap) {
      auto programValue = program->program->mapper.lookupOrNull(stagingValue);
      if (!programValue) {
        // This must be an unused input, ignore it.
        continue;
      }
      auto arg = llvm::dyn_cast<mlir::BlockArgument>(programValue);
      if (!arg) {
        throw std::runtime_error("Expected input to be a block argument");
      }
      auto argNumber = arg->getArgNumber();
      auto attrName = Dialect::getDialectAttrName("name");
      auto attr = stripeFuncOp.getArgAttrOfType<mlir::StringAttr>(argNumber, attrName);
      if (!attr) {
        throw std::runtime_error("Missing expected argument attribute");
      }
      auto inputName = attr.getValue().str();
      IVLOG(1, "  name: " << inputName);
      exec->input_bufs[inputName] = buffer;
    }

=======
    auto stripe = vertexai::tile::lang::GenerateStripe(program->eval.runinfo);
    Context ctx;
    exec->program = GetPlatform()->MakeProgram(ctx, device, target, stripe, &const_bufs);
    for (size_t i = 0; i < ninputs; i++) {
      auto param_expr = std::dynamic_pointer_cast<ParamExpr>(inputs[i]->expr->expr);
      if (!param_expr) {
        throw std::runtime_error("Buffers can only be bound to ParamExprs");
      }
      param_expr->buffer = inputs[i]->buffer->buffer;
    }
    for (const auto& input : program->eval.inputs) {
      auto it = program->eval.names_by_expr.find(input);
      if (it == program->eval.names_by_expr.end()) {
        throw std::runtime_error("Invalid program, input with unknown name");
      }
      exec->input_bufs[it->second] = input->buffer;
    }
    for (size_t i = 0; i < noutputs; i++) {
      if (!outputs[i] || !outputs[i]->expr || !outputs[i]->buffer) {
        throw std::runtime_error("Undefined output bindings");
      }
      auto expr = outputs[i]->expr->expr;
      auto it = program->eval.names_by_expr.find(expr.get());
      if (it == program->eval.names_by_expr.end()) {
        throw std::runtime_error("Invalid program, output with unknown name");
      }
      exec->output_bufs[it->second] = outputs[i]->buffer->buffer;
    }
    for (const auto& kvp : program->eval.updates) {
      exec->output_bufs[kvp.first] = kvp.second->buffer;
    }
    return exec.release();
#endif
#ifdef PLAIDML_MLIR
    ConstBufferManager const_bufs;
    const_bufs.allocator = std::make_shared<PlatformAllocator>(device);
    std::unique_ptr<plaidml_executable> exec{new plaidml_executable};

    // 1. lower tile dialect -> stripe dialect
    auto module = LowerIntoStripe(*program->program->module);
    // 2. convert MLIR -> stripe
    auto stripe = FromMLIR(*module);
    Context ctx;
    exec->program = GetPlatform()->MakeProgram(ctx, device, target, stripe, &const_bufs);
    IVLOG(1, "After make program");

    // add user supplied input buffers to the ioMap
    for (size_t i = 0; i < ninputs; i++) {
      IVLOG(1, "Input[" << i << "]");
      auto stagingValue = inputs[i]->expr->value;
      program->program->ioMap.emplace(stagingValue, inputs[i]->buffer->buffer);
    }

    // bind all input buffers
    auto stripeFuncOp = llvm::dyn_cast<mlir::FuncOp>(module->getBody()->front());
    if (!stripeFuncOp) {
      throw std::runtime_error("Missing stripe FuncOp");
    }
    for (const auto& [stagingValue, buffer] : program->program->ioMap) {
      auto programValue = program->program->mapper.lookupOrNull(stagingValue);
      if (!programValue) {
        // This must be an unused input, ignore it.
        continue;
      }
      auto arg = llvm::dyn_cast<mlir::BlockArgument>(programValue);
      if (!arg) {
        throw std::runtime_error("Expected input to be a block argument");
      }
      auto argNumber = arg->getArgNumber();
      auto attrName = Dialect::getDialectAttrName("name");
      auto attr = stripeFuncOp.getArgAttrOfType<mlir::StringAttr>(argNumber, attrName);
      if (!attr) {
        throw std::runtime_error("Missing expected argument attribute");
      }
      auto inputName = attr.getValue().str();
      IVLOG(1, "  name: " << inputName);
      exec->input_bufs[inputName] = buffer;
    }

>>>>>>> 61287a1c
    // bind output buffers
    auto tileFuncOp = llvm::dyn_cast<mlir::FuncOp>(program->program->module->getBody()->front());
    if (!tileFuncOp) {
      throw std::runtime_error("Missing tile FuncOp");
    }
    auto numInputs = tileFuncOp.getNumArguments();
    for (size_t i = 0; i < noutputs; i++) {
      IVLOG(1, "Output[" << i << "]: ");
      auto argNumber = numInputs + i;
      auto attrName = Dialect::getDialectAttrName("name");
      auto attr = stripeFuncOp.getArgAttrOfType<mlir::StringAttr>(argNumber, attrName);
      if (!attr) {
        throw std::runtime_error("Missing expected argument attribute");
      }
      auto outputName = attr.getValue().str();
      IVLOG(1, "  name: " << outputName);
      exec->output_bufs[outputName] = outputs[i]->buffer->buffer;
    }

    // TODO(MLIR): updates
    return exec.release();
#endif
  });
}

size_t plaidml_target_list_count(  //
    plaidml_error* err) {
  return ffi_wrap<size_t>(err, 0, [&] {  //
    return GetConfigs().configs().size();
  });
}

void plaidml_target_list(  //
    plaidml_error* err,    //
    size_t ntargets,       //
    plaidml_string** targets) {
  ffi_wrap_void(err, [&] {
    auto configs = GetConfigs().configs();
    size_t i = 0;
    for (const auto& [key, value] : configs) {
      if (i >= ntargets) {
        break;
      }
      targets[i++] = new plaidml_string{key};
    }
  });
}

void plaidml_executable_free(  //
    plaidml_error* err,        //
    plaidml_executable* exec) {
  ffi_wrap_void(err, [&] {  //
    delete exec;
  });
}

void plaidml_executable_run(  //
    plaidml_error* err,       //
    plaidml_executable* exec) {
  ffi_wrap_void(err, [&] {
    auto ctx = GlobalContext::getContext();
    exec->program->Run(*ctx, exec->input_bufs, exec->output_bufs).get();
  });
}

}  // extern "C"<|MERGE_RESOLUTION|>--- conflicted
+++ resolved
@@ -22,11 +22,7 @@
 #include "pmlc/dialect/stripe/transcode.h"
 #include "pmlc/dialect/tile/lowering.h"
 #include "pmlc/dialect/tile/program.h"
-<<<<<<< HEAD
-#include "tile/targets/targets.h"
-=======
-#endif
->>>>>>> 61287a1c
+#endif
 
 using plaidml::core::ffi_wrap;
 using plaidml::core::ffi_wrap_void;
@@ -124,7 +120,44 @@
     ConstBufferManager const_bufs;
     const_bufs.allocator = std::make_shared<PlatformAllocator>(device);
     std::unique_ptr<plaidml_executable> exec{new plaidml_executable};
-<<<<<<< HEAD
+    auto stripe = vertexai::tile::lang::GenerateStripe(program->eval.runinfo);
+    Context ctx;
+    exec->program = GetPlatform()->MakeProgram(ctx, device, target, stripe, &const_bufs);
+    for (size_t i = 0; i < ninputs; i++) {
+      auto param_expr = std::dynamic_pointer_cast<ParamExpr>(inputs[i]->expr->expr);
+      if (!param_expr) {
+        throw std::runtime_error("Buffers can only be bound to ParamExprs");
+      }
+      param_expr->buffer = inputs[i]->buffer->buffer;
+    }
+    for (const auto& input : program->eval.inputs) {
+      auto it = program->eval.names_by_expr.find(input);
+      if (it == program->eval.names_by_expr.end()) {
+        throw std::runtime_error("Invalid program, input with unknown name");
+      }
+      exec->input_bufs[it->second] = input->buffer;
+    }
+    for (size_t i = 0; i < noutputs; i++) {
+      if (!outputs[i] || !outputs[i]->expr || !outputs[i]->buffer) {
+        throw std::runtime_error("Undefined output bindings");
+      }
+      auto expr = outputs[i]->expr->expr;
+      auto it = program->eval.names_by_expr.find(expr.get());
+      if (it == program->eval.names_by_expr.end()) {
+        throw std::runtime_error("Invalid program, output with unknown name");
+      }
+      exec->output_bufs[it->second] = outputs[i]->buffer->buffer;
+    }
+    for (const auto& kvp : program->eval.updates) {
+      exec->output_bufs[kvp.first] = kvp.second->buffer;
+    }
+    return exec.release();
+#endif
+#ifdef PLAIDML_MLIR
+    ConstBufferManager const_bufs;
+    const_bufs.allocator = std::make_shared<PlatformAllocator>(device);
+    std::unique_ptr<plaidml_executable> exec{new plaidml_executable};
+
     // 1. lower tile dialect -> stripe dialect
     auto module = LowerIntoStripe(*program->program->module);
     // 2. convert MLIR -> stripe
@@ -166,87 +199,6 @@
       exec->input_bufs[inputName] = buffer;
     }
 
-=======
-    auto stripe = vertexai::tile::lang::GenerateStripe(program->eval.runinfo);
-    Context ctx;
-    exec->program = GetPlatform()->MakeProgram(ctx, device, target, stripe, &const_bufs);
-    for (size_t i = 0; i < ninputs; i++) {
-      auto param_expr = std::dynamic_pointer_cast<ParamExpr>(inputs[i]->expr->expr);
-      if (!param_expr) {
-        throw std::runtime_error("Buffers can only be bound to ParamExprs");
-      }
-      param_expr->buffer = inputs[i]->buffer->buffer;
-    }
-    for (const auto& input : program->eval.inputs) {
-      auto it = program->eval.names_by_expr.find(input);
-      if (it == program->eval.names_by_expr.end()) {
-        throw std::runtime_error("Invalid program, input with unknown name");
-      }
-      exec->input_bufs[it->second] = input->buffer;
-    }
-    for (size_t i = 0; i < noutputs; i++) {
-      if (!outputs[i] || !outputs[i]->expr || !outputs[i]->buffer) {
-        throw std::runtime_error("Undefined output bindings");
-      }
-      auto expr = outputs[i]->expr->expr;
-      auto it = program->eval.names_by_expr.find(expr.get());
-      if (it == program->eval.names_by_expr.end()) {
-        throw std::runtime_error("Invalid program, output with unknown name");
-      }
-      exec->output_bufs[it->second] = outputs[i]->buffer->buffer;
-    }
-    for (const auto& kvp : program->eval.updates) {
-      exec->output_bufs[kvp.first] = kvp.second->buffer;
-    }
-    return exec.release();
-#endif
-#ifdef PLAIDML_MLIR
-    ConstBufferManager const_bufs;
-    const_bufs.allocator = std::make_shared<PlatformAllocator>(device);
-    std::unique_ptr<plaidml_executable> exec{new plaidml_executable};
-
-    // 1. lower tile dialect -> stripe dialect
-    auto module = LowerIntoStripe(*program->program->module);
-    // 2. convert MLIR -> stripe
-    auto stripe = FromMLIR(*module);
-    Context ctx;
-    exec->program = GetPlatform()->MakeProgram(ctx, device, target, stripe, &const_bufs);
-    IVLOG(1, "After make program");
-
-    // add user supplied input buffers to the ioMap
-    for (size_t i = 0; i < ninputs; i++) {
-      IVLOG(1, "Input[" << i << "]");
-      auto stagingValue = inputs[i]->expr->value;
-      program->program->ioMap.emplace(stagingValue, inputs[i]->buffer->buffer);
-    }
-
-    // bind all input buffers
-    auto stripeFuncOp = llvm::dyn_cast<mlir::FuncOp>(module->getBody()->front());
-    if (!stripeFuncOp) {
-      throw std::runtime_error("Missing stripe FuncOp");
-    }
-    for (const auto& [stagingValue, buffer] : program->program->ioMap) {
-      auto programValue = program->program->mapper.lookupOrNull(stagingValue);
-      if (!programValue) {
-        // This must be an unused input, ignore it.
-        continue;
-      }
-      auto arg = llvm::dyn_cast<mlir::BlockArgument>(programValue);
-      if (!arg) {
-        throw std::runtime_error("Expected input to be a block argument");
-      }
-      auto argNumber = arg->getArgNumber();
-      auto attrName = Dialect::getDialectAttrName("name");
-      auto attr = stripeFuncOp.getArgAttrOfType<mlir::StringAttr>(argNumber, attrName);
-      if (!attr) {
-        throw std::runtime_error("Missing expected argument attribute");
-      }
-      auto inputName = attr.getValue().str();
-      IVLOG(1, "  name: " << inputName);
-      exec->input_bufs[inputName] = buffer;
-    }
-
->>>>>>> 61287a1c
     // bind output buffers
     auto tileFuncOp = llvm::dyn_cast<mlir::FuncOp>(program->program->module->getBody()->front());
     if (!tileFuncOp) {
